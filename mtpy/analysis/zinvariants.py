# -*- coding: utf-8 -*-
"""
Created on Wed May 08 09:40:42 2013

Interpreted from matlab code written by Stephan Thiel 2005

@author: jpeacock
"""

import numpy as np


class Zinvariants:
    """
    calculates invariants from Weaver et al. [2000, 2003].  At the moment it 
    does not calculate the error for each invariant, only the strike.
    
    Arguments
    ----------
        **z_object** : type mtpy.core.z
                       needs to have attributes:
                           *z --> np.array((nf, 2, 2), dtype='complex')
                           
                           *z_err --> np.array((nf, 2, 2), dtype='real')
                           
                           *freq --> np.array(nf)
                           
        **z** : complex np.array(nf,2,2)
                impedance tensor array
                
        **z_err** : real np.array(nf,2,2)
                impedance tensor error array
                
        **freq** : np.array(nf)
                          array of freq cooresponding to the impedance 
                          tensor elements.
                          
    Attributes
    -----------
        **inv1**       : real off diaganol part normalizing factor
        
        **inv2**       : imaginary off diaganol normalizing factor
        
        **inv3**       : real anisotropy factor (range from [0,1])
        
        **inv4**       : imaginary anisotropy factor (range from [0,1])
        
        **inv5**       : suggests electric field twist
        
        **inv6**       : suggests in phase small scale distortion
        
        **inv7**       : suggests 3D structure
        
        **strike**     : strike angle (deg) assuming positive clockwise 0=N
        
        **strike_err** : strike angle error (deg)
        
        **q**          : dependent variable suggesting dimensionality
        
        
    Further reading
    ----------------
        Weaver, J. T., Agarwal, A. K., Lilley, F. E. M., 2000,
           Characterization of the magnetotelluric tensor in terms of its 
           invariants, Geophysical Journal International, 141, 321--336.
           
        Weaver, J. T., Agarwal, A. K., Lilley, F. E. M., 2003,
            The relationship between the magnetotelluric tensor invariants and 
            the phase tensor of Caldwell, Bibby and Brown, 
            presented at 3D Electromagnetics III, ASEG, paper 43.
           
        Lilley, F. E. M, 1998, Magnetotelluric tensor dcomposition: 1: Theory
            for a basic procedure, Geophysics, 63, 1885--1897.
           
        Lilley, F. E. M, 1998, Magnetotelluric tensor dcomposition: 2: Examples
            of a basic procedure, Geophysics, 63, 1898--1907.
           
        Szarka, L. and Menvielle, M., 1997, Analysis of rotational invariants 
            of the magnetotelluric impedance tensor, Geophysical Journal 
            International, 129, 133--142.
    
    """

    def __init__(
        self, z_object=None, z_array=None, z_err_array=None, freq=None, rot_z=0
    ):

        # --> read in z_object
        if z_object is not None:
            if z_object.freq is None:
                raise AttributeError(
                    "z_object needs to have attrtibute" + "freq filled"
                )

            # --> make the z_object an attribute
            self.z = z_object.z
            self.freq = z_object.freq
            self.z_err = z_object.z_err

        if freq is not None:
            self.freq = freq

        # --> if an array is input read it in and make it a z_object
        if z_array is not None:
            self.z = z_array.copy()

            assert len(freq) == len(self.z), "length of freq is not the same as z"
        # --> if an array is input read it in and make it a z_object
        if z_err_array is not None:
            self.z_err = z_err_array.copy()

            assert len(freq) == len(self.z), "length of freq is not the same as z"

        if self.freq is None:
            raise AttributeError("z_object needs to have attrtibute" + "freq filled")

        # --> rotate data if desired
        self.rotate(rot_z)

        # compute the invariants
        self.compute_invariants()

    def compute_invariants(self):
        """
        Computes the invariants according to Weaver et al., [2000, 2003]
        
        Mostly used to plot Mohr's circles
        
        In a 1D case: rho = mu (inv1**2+inv2**2)/w & phi = arctan(inv2/inv1)
        
        Sets the invariants as attributes:
            **inv1**       : real off diaganol part normalizing factor
            
            **inv2**       : imaginary off diaganol normalizing factor
            
            **inv3**       : real anisotropy factor (range from [0,1])
            
            **inv4**       : imaginary anisotropy factor (range from [0,1])
            
            **inv5**       : suggests electric field twist
            
            **inv6**       : suggests in phase small scale distortion
            
            **inv7**       : suggests 3D structure
            
            **strike**     : strike angle (deg) assuming positive clockwise 0=N
            
            **strike_err** : strike angle error (deg)
            
            **q**          : dependent variable suggesting dimensionality
            
        """
<<<<<<< HEAD
        print("computing invariants")
        # get the length of z to initialize some empty arrays
=======
        # get the length of z to initialize some empty arrays           
>>>>>>> 0a555358
        nz = self.z.shape[0]

        # set some empty arrays to put stuff into
        self.inv1 = np.zeros(nz)
        self.inv2 = np.zeros(nz)
        self.inv3 = np.zeros(nz)
        self.inv4 = np.zeros(nz)
        self.inv5 = np.zeros(nz)
        self.inv6 = np.zeros(nz)
        self.inv7 = np.zeros(nz)
        self.q = np.zeros(nz)
        self.strike = np.zeros(nz)
        self.strike_err = np.zeros(nz)

        c_tf = np.all(self.z == 0.0)
        if c_tf == True:
            return
        # loop over each freq
        for ii in range(nz):
            # compute the mathematical invariants
            x1 = 0.5 * (self.z[ii, 0, 0].real + self.z[ii, 1, 1].real)  # trace
            x2 = 0.5 * (self.z[ii, 0, 1].real + self.z[ii, 1, 0].real)
            x3 = 0.5 * (self.z[ii, 0, 0].real - self.z[ii, 1, 1].real)
            x4 = 0.5 * (self.z[ii, 0, 1].real - self.z[ii, 1, 0].real)  # berd
            e1 = 0.5 * (self.z[ii, 0, 0].imag + self.z[ii, 1, 1].imag)  # trace
            e2 = 0.5 * (self.z[ii, 0, 1].imag + self.z[ii, 1, 0].imag)
            e3 = 0.5 * (self.z[ii, 0, 0].imag - self.z[ii, 1, 1].imag)
            e4 = 0.5 * (self.z[ii, 0, 1].imag - self.z[ii, 1, 0].imag)  # berd
            ex = x1 * e1 - x2 * e2 - x3 * e3 + x4 * e4

            if ex == 0.0:
<<<<<<< HEAD
                print(
                    "Could not compute invariants for {0:5e} Hz".format(self.freq[ii])
                )
=======
                # print('Could not compute invariants for {0:5e} Hz'.format(
                #        self.freq[ii]))
>>>>>>> 0a555358
                self.inv1[ii] = np.nan
                self.inv2[ii] = np.nan
                self.inv3[ii] = np.nan
                self.inv4[ii] = np.nan
                self.inv5[ii] = np.nan
                self.inv6[ii] = np.nan
                self.inv7[ii] = np.nan
                self.q[ii] = np.nan
                self.strike[ii] = np.nan
                self.strike_err[ii] = np.nan
            else:

                d12 = (x1 * e2 - x2 * e1) / ex
                d34 = (x3 * e4 - x4 * e3) / ex
                d13 = (x1 * e3 - x3 * e1) / ex
                d24 = (x2 * e4 - x4 * e2) / ex
                d41 = (x4 * e1 - x1 * e4) / ex
                d23 = (x2 * e3 - x3 * e2) / ex

                inv1 = np.sqrt(x4 ** 2 + x1 ** 2)
                inv2 = np.sqrt(e4 ** 2 + e1 ** 2)
                inv3 = np.sqrt(x2 ** 2 + x3 ** 2) / inv1
                inv4 = np.sqrt(e2 ** 2 + e3 ** 2) / inv2

                s41 = (x4 * e1 + x1 * e4) / ex

                inv5 = s41 * ex / (inv1 * inv2)
                inv6 = d41 * ex / (inv1 * inv2)

                q = np.sqrt((d12 - d34) ** 2 + (d13 + d24) ** 2)

                inv7 = (d41 - d23) / q

                # if abs(inv7)>1.0:
                #     print("debug value inv7=", inv7)
                strikeang = 0.5 * np.arctan2(d12 - d34, d13 + d24) * (180 / np.pi)
                strikeangerr = abs(0.5 * np.arcsin(inv7)) * (180 / np.pi)

                self.inv1[ii] = inv1
                self.inv2[ii] = inv2
                self.inv3[ii] = inv3
                self.inv4[ii] = inv4
                self.inv5[ii] = inv5
                self.inv6[ii] = inv6
                self.inv7[ii] = inv7
                self.q[ii] = q
                self.strike[ii] = strikeang
                self.strike_err[ii] = strikeangerr

    def rotate(self, rot_z):
        """
        Rotates the impedance tensor by the angle rot_z clockwise positive
        assuming 0 is North
        
        """

        self.rot_z = rot_z
        # rotate the data
        # self._Z.rotate(self.rot_z)

        # --> update the invariants (though they should be rotationally
        # invariant except for the strike angle)
        self.compute_invariants()

    def set_z(self, z_array):
        """
        set the z array.

        If the shape changes or the freq are changed need to input 
        those as well.        
        """

        self.z = z_array

        # --> update the invariants
        self.compute_invariants()

    def set_z_err(self, z_err_array):
        """
        set the z_err array.

        If the shape changes or the freq are changed need to input 
        those as well.        
        """

        self.z_err = z_err_array

        # --> update the invariants
        self.compute_invariants()

    def set_freq(self, freq):
        """
        set the freq array, needs to be the same length at z
        """

        self.freq = freq

    def __str__(self):
        return (
            "Computes the invariants of the impedance tensor according "
            + "Weaver et al., [2000, 2003]."
        )<|MERGE_RESOLUTION|>--- conflicted
+++ resolved
@@ -150,12 +150,7 @@
             **q**          : dependent variable suggesting dimensionality
             
         """
-<<<<<<< HEAD
-        print("computing invariants")
-        # get the length of z to initialize some empty arrays
-=======
         # get the length of z to initialize some empty arrays           
->>>>>>> 0a555358
         nz = self.z.shape[0]
 
         # set some empty arrays to put stuff into
@@ -187,14 +182,6 @@
             ex = x1 * e1 - x2 * e2 - x3 * e3 + x4 * e4
 
             if ex == 0.0:
-<<<<<<< HEAD
-                print(
-                    "Could not compute invariants for {0:5e} Hz".format(self.freq[ii])
-                )
-=======
-                # print('Could not compute invariants for {0:5e} Hz'.format(
-                #        self.freq[ii]))
->>>>>>> 0a555358
                 self.inv1[ii] = np.nan
                 self.inv2[ii] = np.nan
                 self.inv3[ii] = np.nan
