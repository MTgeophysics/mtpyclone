--- conflicted
+++ resolved
@@ -95,7 +95,6 @@
     output:
     - input value expressed in decimal degrees
 
-<<<<<<< HEAD
     """
     
 
@@ -138,47 +137,19 @@
 
 
 def convert_dms_tuple2degrees(latlon_list):
-=======
-def assert_decimal_coordinates(coord):
-
-    try:
-        #if it's in decimal degrees already:
-        dec_coord = float(coord)
-        return dec_coord
-
-    except:
-        #see, if it's tuple
-
-        dms_list = re.split('[ :,]', coord)
-        if len(dms_list) == 3:
-            dec_coord = convert_dms_tuple2degrees(dms_list)
-        elif len(dms_list) == 2:
-            dec_coord = convert_degmin_tuple2degrees(dms_list)
-
-    return dec_coord
-
-
-def convert_dms_tuple2degrees(latlon_triple):
->>>>>>> b8b2132d
+
     """
     Convert a triple (list, tuple, array) of degrees, minuts, seconds into degrees.
 
     Validity of the triple is assumed and has to be asserted in advanced.
     """
 
-<<<<<<< HEAD
     sign = 1.
     try:
             latlon_list = [float(i) for i in latlon_list]
             if str(latlon_list[0]).startswith('-'):
                 sign = -1.
-=======
-     
-    sign = 1.
-    try:
-        latlon_list = [float(i) for i in latlon_triple]
-
->>>>>>> b8b2132d
+
     except:
 
         #if triple is given as string:
@@ -202,10 +173,7 @@
         raise MTex.MTpyError_inputarguments('Minutes or seconds value invalid')
 
     #take out sign for easier conversion into degrees
-<<<<<<< HEAD
-=======
-    
->>>>>>> b8b2132d
+
     if deg < 0:
         deg *= -1
 
@@ -251,20 +219,13 @@
 def convert_degmin_tuple2degrees(latlon_list):
 
     """
-<<<<<<< HEAD
     Convert a 2tuple (list, tuple, array) of form "(degrees, minutes)" into degrees.
-=======
-    Convert a 2-tuple (list, tuple, array) of form "(degrees,minutes)" into degrees.
->>>>>>> b8b2132d
 
     Validity of the triple is assumed and has to be asserted in advance.
     """
 
     sign = 1.
-<<<<<<< HEAD
-=======
-
->>>>>>> b8b2132d
+
     try:
         latlon_list = [float(i) for i in latlon_list]
         if str(latlon_list[0]).startswith('-'):
@@ -277,12 +238,7 @@
     if not (0<=minutes<60):
         raise MTex.MTpyError_inputarguments('Minutes value invalid')
     #take out sign for easier conversion into degrees
-<<<<<<< HEAD
-=======
-    if str(latlon_list[0])[0]=='-':
-        sign = -1.
-    
->>>>>>> b8b2132d
+
     if deg < 0:
         deg *= -1.
 
