--- conflicted
+++ resolved
@@ -273,18 +273,9 @@
         np.ndarray: A 2D slice of the resistivity model interpolated
             over a grid.
     """
-<<<<<<< HEAD
-    interp_func = RegularGridInterpolator(
-        (ce, cn), np.log10(resgrid[:, :, depth_index].T)
-    )
-    res_slice = interp_func(
-        np.vstack([target_gridx.flatten(), target_gridy.flatten()]).T
-    ).reshape(target_gridx.shape)
-=======
     interp_func = RegularGridInterpolator((ce, cn), np.log10(resgrid[:, :, depth_index].T),bounds_error=False)
     res_slice = interp_func(np.vstack(
         [target_gridx.flatten(), target_gridy.flatten()]).T).reshape(target_gridx.shape)
->>>>>>> fcc250f1
     if not log_scale:
         res_slice **= 10
     return res_slice
