#!/usr/bin/env python

"""
mtpy/utils/calculator.py

Helper functions for standard calculations, e.g. error propagation


@UofA, 2013
(LK)

"""

# =================================================================


import numpy as np
import math, cmath

import mtpy.utils.exceptions as MTex


# =================================================================

# define uncertainty for differences between time steps
epsilon = 1e-9
# magnetic permeability in free space in H/m (=Vs/Am)
mu0 = 4e-7 * math.pi

# =================================================================


def centre_point(xarray, yarray):
    """
    get the centre point of arrays of x and y values
    """
    return (xarray.max() + xarray.min()) / 2.0, (yarray.max() + yarray.min()) / 2.0


def roundsf(number, sf):
    """
    round a number to a specified number of significant figures (sf)
    """
    # can't have < 1 s.f.
<<<<<<< HEAD
    sf = max(sf, 1.0)
    rounding = int(np.ceil(-np.log10(number) + sf - 1.0))

    return np.round(number, rounding)


def get_period_list(
    period_min, period_max, periods_per_decade, include_outside_range=True
):
=======
    sf = max(sf, 1.)
    rounding = int(np.ceil(-np.log10(number) + sf - 1.))
    
    return np.round(number, rounding)


def get_period_list(period_min, period_max, periods_per_decade,
                    include_outside_range=True):
>>>>>>> 0a555358
    """
    get a list of values (e.g. periods), evenly spaced in log space and 
    including values on multiples of 10
    
    :returns:
        numpy array containing list of values
    
    :inputs:
        period_min = minimum period
        period_max = maximum period
        periods_per_decade = number of periods per decade
        include_outside_range = option whether to start and finish the period
                                list just inside or just outside the bounds
                                specified by period_min and period_max
                                default True
    
    """

    log_period_min = np.log10(period_min)
    log_period_max = np.log10(period_max)

    # check if log_period_min is a whole number
    if log_period_min % 1 > 0:
        # list of periods, around the minimum period, that will be present in specified
        # periods per decade
        aligned_logperiods_min = np.linspace(
            np.floor(log_period_min), np.ceil(log_period_min), periods_per_decade + 1
        )
        lpmin_diff = log_period_min - aligned_logperiods_min
        # index of starting period, smallest value > 0
        if include_outside_range:
            spimin = np.where(lpmin_diff > 0)[0][-1]
        else:
            spimin = np.where(lpmin_diff < 0)[0][0]
        start_period = aligned_logperiods_min[spimin]
    else:
        start_period = log_period_min

    if log_period_max % 1 > 0:
        # list of periods, around the maximum period, that will be present in specified
        # periods per decade
        aligned_logperiods_max = np.linspace(
            np.floor(log_period_max), np.ceil(log_period_max), periods_per_decade + 1
        )
        lpmax_diff = log_period_max - aligned_logperiods_max
        # index of starting period, smallest value > 0
        if include_outside_range:
            spimax = np.where(lpmax_diff < 0)[0][0]
        else:
            spimax = np.where(lpmax_diff > 0)[0][-1]
        stop_period = aligned_logperiods_max[spimax]
    else:
        stop_period = log_period_max

    return np.logspace(
        start_period,
        stop_period,
        int((stop_period - start_period) * periods_per_decade + 1),
    )


def nearest_index(val, array):
    """
    find the index of the nearest value in the array
    :param val: the value to search for
    :param array: the array to search in
    
    :return: index: integer describing position of nearest value in array
    
    """
    # absolute difference between value and array
    diff = np.abs(array - val)

    return np.where(diff == min(diff))[0][0]


def make_log_increasing_array(z1_layer, target_depth, n_layers,
                              increment_factor=0.999):
    """
    create depth array with log increasing cells, down to target depth,
    inputs are z1_layer thickness, target depth, number of layers (n_layers)
    """

    # make initial guess for maximum cell thickness
    max_cell_thickness = target_depth
    # make initial guess for log_z
    log_z = np.logspace(np.log10(z1_layer), np.log10(max_cell_thickness), num=n_layers)
    counter = 0

    while np.sum(log_z) > target_depth:
        max_cell_thickness *= increment_factor
        log_z = np.logspace(
            np.log10(z1_layer), np.log10(max_cell_thickness), num=n_layers
        )
        counter += 1
        if counter > 1e6:
            break

    return log_z


def invertmatrix_incl_errors(inmatrix, inmatrix_err=None):

    if inmatrix is None:
        raise MTex.MTpyError_input_arguments("Matrix must be defined")

    if (inmatrix_err is not None) and (inmatrix.shape != inmatrix_err.shape):
        raise MTex.MTpyError_input_arguments(
            "Matrix and err-matrix shapes do not match: %s - %s"
            % (str(inmatrix.shape), str(inmatrix_err.shape))
        )

    if inmatrix.shape[-2] != inmatrix.shape[-1]:
        raise MTex.MTpyError_input_arguments("Matrices must be square!")

    if (inmatrix_err is not None) and (
        inmatrix_err.shape[-2] != inmatrix_err.shape[-1]
    ):
        raise MTex.MTpyError_input_arguments("Matrices must be square!")

    dim = inmatrix.shape[-1]

    det = np.linalg.det(inmatrix)

    if det == 0:
        raise MTex.MTpyError_input_arguments(
            "Matrix is singular - I cannot invert that!"
        )

    inv_matrix = np.zeros_like(inmatrix)

    if dim != 2:
        raise MTex.MTpyError_input_arguments("Only 2D matrices supported yet")

    inv_matrix = np.linalg.inv(inmatrix)

    inv_matrix_err = None

    if inmatrix_err is not None:
        inmatrix_err = np.real(inmatrix_err)
        inv_matrix_err = np.zeros_like(inmatrix_err)

        for i in range(2):
            for j in range(2):
                # looping over the entries of the error matrix
                err = 0.0
                for k in range(2):
                    for l in range(2):
<<<<<<< HEAD
                        # each entry has 4 summands

                        err += np.abs(
                            -inv_matrix[i, k] * inv_matrix[l, j] * inmatrix_err[k, l]
                        )
=======
                        #each entry has 4 summands

                        err += np.abs(- inv_matrix[i,k] * inv_matrix[l,j] *\
                                      inmatrix_err[k,l])
>>>>>>> 0a555358

                inv_matrix_err[i, j] = err

    return inv_matrix, inv_matrix_err


def rhophi2z(rho, phi, freq):
    """
        Convert impedance-style information given in Rho/Phi format into 
        complex valued Z.

        Input:
        rho - 2x2 array (real) - in Ohm m
        phi - 2x2 array (real) - in degrees
        freq - scalar - frequency in Hz

        Output:
        Z - 2x2 array (complex)
    """

    try:
        if rho.shape != (2, 2) or phi.shape != (2, 2):
            raise
        if not (rho.dtype in ["float", "int"] and phi.dtype in ["float", "int"]):
            raise

    except:
        raise MTex.MTpyError_input_arguments(
            "ERROR - arguments must be two 2x2 arrays (real)"
        )

    z = np.zeros((2, 2), "complex")
    for i in range(2):
        for j in range(2):
            abs_z = np.sqrt(5 * freq * rho[i, j])
            z[i, j] = cmath.rect(abs_z, math.radians(phi[i, j]))

    return z


<<<<<<< HEAD
def compute_determinant_error(z_array, z_err_array, method="theoretical", repeats=1000):
=======
def compute_determinant_error(z_array, z_err_array, method='theoretical',
                              repeats=1000):
>>>>>>> 0a555358
    """
    compute the error of the determinant of z using a stochastic method
    seed random z arrays with a normal distribution around the input array

    :param z_array: z (impedance) array containing real and imaginary values
    :param z_err_array: impedance error array containing real values,
                        in MT we assume the real and imag errors are the same
    :param method: method to use, theoretical calculation or stochastic
    
    :return: error: array of real values with same shape as z_err_array 
                    representing the error in the determinant of Z
    :return: error_sqrt: array of real values with same shape as z_err_array 
                    representing the error in the (determinant of Z)**0.5
    
    """
    if method == "stochatic":
        arraylist = []

        for r in range(repeats):
            errmag = np.random.normal(loc=0, scale=z_err_array, size=z_array.shape)
            arraylist = np.append(arraylist, z_array + errmag * (1.0 + 1j))

        arraylist = arraylist.reshape(repeats, z_array.shape[0], 2, 2)
        detlist = np.linalg.det(arraylist)
<<<<<<< HEAD

        error = np.std(detlist, axis=0)

    else:
        error = np.abs(
            z_err_array[:, 0, 0] * np.abs(z_array[:, 1, 1])
            + z_err_array[:, 1, 1] * np.abs(z_array[:, 0, 0])
            - z_err_array[:, 0, 1] * np.abs(z_array[:, 1, 0])
            - z_err_array[:, 1, 0] * np.abs(z_array[:, 0, 1])
        )

    return error


def propagate_error_polar2rect(r, r_error, phi, phi_error):
=======
        
        error = np.std(detlist,axis=0)
    
    else:
        error = np.abs(z_err_array[:, 0, 0] * np.abs(z_array[:, 1, 1]) +\
                       z_err_array[:, 1, 1] * np.abs(z_array[:, 0, 0]) \
                       - z_err_array[:, 0, 1]*np.abs(z_array[:, 1, 0]) - \
                       z_err_array[:, 1, 0]*np.abs(z_array[:, 0, 1]))
    
    return error

def propagate_error_polar2rect(r,r_error,phi, phi_error):
>>>>>>> 0a555358
    """
        Find error estimations for the transformation from polar to cartesian
        coordinates.

        Uncertainties in polar representation define a section of an annulus.
        Find the 4 corners of this section and additionally the outer boundary
        point, which is defined by phi = phi0, rho = rho0 + sigma rho.
        The cartesian "box" defining the uncertainties in x,y is the outer
        bound around the annulus section, defined by the four outermost
        points. So check the four corners as well as the outer boundary edge
        of the section to find the extrema in x znd y. These give you the
        sigma_x/y. 

    """

<<<<<<< HEAD
    corners = [
        (
            np.real(cmath.rect(r - r_error, phi - phi_error)),
            np.imag(cmath.rect(r - r_error, phi - phi_error)),
        ),
        (
            np.real(cmath.rect(r + r_error, phi - phi_error)),
            np.imag(cmath.rect(r + r_error, phi - phi_error)),
        ),
        (
            np.real(cmath.rect(r + r_error, phi + phi_error)),
            np.imag(cmath.rect(r + r_error, phi + phi_error)),
        ),
        (
            np.real(cmath.rect(r - r_error, phi + phi_error)),
            np.imag(cmath.rect(r - r_error, phi + phi_error)),
        ),
        (np.real(cmath.rect(r + r_error, phi)), np.imag(cmath.rect(r + r_error, phi))),
    ]
=======
    corners = [( np.real(cmath.rect(r-r_error, phi-phi_error)),
                np.imag(cmath.rect(r-r_error, phi-phi_error))),
               (np.real(cmath.rect(r+r_error, phi-phi_error)),
                np.imag(cmath.rect(r+r_error, phi-phi_error))),
               (np.real(cmath.rect(r+r_error, phi+phi_error)),
                np.imag(cmath.rect(r+r_error, phi+phi_error))),
               (np.real(cmath.rect(r-r_error, phi+phi_error)),
                np.imag(cmath.rect(r-r_error, phi+phi_error))),
               (np.real(cmath.rect(r+r_error, phi)),
                np.imag(cmath.rect(r+r_error, phi))) ]
>>>>>>> 0a555358

    lo_x = [i[0] for i in corners]
    lo_y = [i[1] for i in corners]

<<<<<<< HEAD
    point = (np.real(cmath.rect(r, phi)), np.imag(cmath.rect(r, phi)))
    lo_xdiffs = [abs(point[0] - i) for i in lo_x]
    lo_ydiffs = [abs(point[1] - i) for i in lo_y]

=======
    point =  (np.real(cmath.rect(r, phi)), np.imag(cmath.rect(r, phi)))
    lo_xdiffs = [ abs(point[0] - i) for i in lo_x]
    lo_ydiffs = [ abs(point[1] - i) for i in lo_y]
    
>>>>>>> 0a555358
    xerr = max(lo_xdiffs)
    yerr = max(lo_ydiffs)

    return xerr, yerr

<<<<<<< HEAD

def propagate_error_rect2polar(x, x_error, y, y_error):

    # x_error, y_error define a  rectangular uncertainty box

    # rho error is the difference between the closest and furthest point of the box (w.r.t. the origin)
    # approximation: just take corners and midpoint of edges
    lo_points = [
        (x + x_error, y),
        (x - x_error, y),
        (x, y - y_error),
        (x, y + y_error),
        (x - x_error, y - y_error),
        (x + x_error, y - y_error),
        (x + x_error, y + y_error),
        (x - x_error, y + y_error),
    ]

    # check, if origin is within the box:
=======
def propagate_error_rect2polar(x,x_error,y, y_error):
    
    # x_error, y_error define a  rectangular uncertainty box  
    
    # rho error is the difference between the closest and furthest point 
    # of the box (w.r.t. the origin)
    # approximation: just take corners and midpoint of edges 
    lo_points = [(x + x_error, y), (x - x_error, y),
                 (x, y - y_error ), (x, y + y_error ),
                 (x - x_error, y - y_error), (x + x_error, y - y_error),
                 (x + x_error, y + y_error), (x - x_error, y + y_error)]

    #check, if origin is within the box:
>>>>>>> 0a555358
    origin_in_box = False
    if x_error >= np.abs(x) and y_error >= np.abs(y):
        origin_in_box = True

    lo_polar_points = [cmath.polar(np.complex(*i)) for i in lo_points]

    lo_rho = [i[0] for i in lo_polar_points]
    lo_phi = [math.degrees(i[1]) % 360 for i in lo_polar_points]

<<<<<<< HEAD
    rho_err = 0.5 * (max(lo_rho) - min(lo_rho))
    phi_err = 0.5 * (max(lo_phi) - min(lo_phi))
=======
    rho_err = 0.5*(max(lo_rho) - min(lo_rho) )
    phi_err = 0.5*(max(lo_phi) - min(lo_phi))

    if (270 < max(lo_phi) < 360 ) and (0 < min(lo_phi) < 90 ):
        tmp1 = [i for i in lo_phi if (0 < i < 90)]
        tmp4 = [i for i in lo_phi if (270 < i < 360)]
        phi_err = 0.5 * ((max(tmp1) - min(tmp4)) % 360)
>>>>>>> 0a555358

    if (270 < max(lo_phi) < 360) and (0 < min(lo_phi) < 90):
        tmp1 = [i for i in lo_phi if (0 < i < 90)]
        tmp4 = [i for i in lo_phi if (270 < i < 360)]
        phi_err = 0.5 * ((max(tmp1) - min(tmp4)) % 360)

    if phi_err > 180:
<<<<<<< HEAD
        # print phi_err,' -> ',(-phi_err)%360
=======
>>>>>>> 0a555358
        phi_err = (-phi_err) % 360

    if origin_in_box is True:
        # largest rho:
        rho_err = 2 * rho_err + min(lo_rho)
        # maximum angle uncertainty:
        phi_err = 180.0

    return rho_err, phi_err

<<<<<<< HEAD

=======
>>>>>>> 0a555358
def z_error2r_phi_error(z_real, z_imag, error):
    """
    Error estimation from rectangular to polar coordinates.
    
    By standard error propagation, relative error in resistivity is 
    2*relative error in z amplitude. 
    
    Uncertainty in phase (in degrees) is computed by defining a circle around 
    the z vector in the complex plane. The uncertainty is the absolute angle
    between the vector to (x,y) and the vector between the origin and the
    tangent to the circle.
    
    :returns:
        tuple containing relative error in resistivity, absolute error in phase
    
    :inputs:
        z_real = real component of z (real number or array)
        z_imag = imaginary component of z (real number or array)
        error = absolute error in z (real number or array)
    
    """

<<<<<<< HEAD
    z_amp = np.abs(z_real + 1j * z_imag)

    z_rel_err = error / z_amp

    res_rel_err = 2.0 * z_rel_err

    # if the relative error of the amplitude is >=100% that means that the relative
    # error of the resistivity is 200% - that is then equivalent to an uncertainty
    # in the phase angle of 90 degrees:
=======
    z_rel_err = error/z_amp
    
    res_rel_err = 2.*z_rel_err
    
    # if the relative error of the amplitude is >=100% that means that the
    # relative error of the resistivity is 200% - that is then equivalent
    # to an uncertainty in the phase angle of 90 degrees
>>>>>>> 0a555358
    if np.iterable(z_real):
        phi_err = np.degrees(np.arctan(z_rel_err))
        phi_err[res_rel_err > 1.0] = 90.0

    else:
        if res_rel_err > 1.0:
            phi_err = 90
        else:
<<<<<<< HEAD
            phi_err = np.degrees(np.arctan(z_rel_err))

    return res_rel_err, phi_err
=======
            phi_err = np.degrees(np.arctan(z_rel_err))    

    return res_rel_err, phi_err
    
>>>>>>> 0a555358


def old_z_error2r_phi_error(x, x_error, y, y_error):
    """
    Error estimation from rect to polar, but with small variation needed for 
    MT: the so called 'relative phase error' is NOT the relative phase error,
    but the ABSOLUTE uncertainty in the angle that corresponds to the relative
    error in the amplitude. 

    So, here we calculate the transformation from rect to polar coordinates, 
    esp. the absolute/length of the value. Then we find the uncertainty in 
    this length and calculate the relative error of this. The relative error of
    the resistivity will be double this value, because it's calculated by taking 
    the square of this length.
    
    The relative uncertainty in length defines a circle around (x,y) 
    (APPROXIMATION!). The uncertainty in phi is now the absolute of the 
    angle beween the vector to (x,y) and the origin-vector tangential to the
    circle.
    BUT....since the phase angle uncertainty is interpreted with regard to 
    the resistivity and not the Z-amplitude, we have to look at the square of
    the length, i.e. the relative error in question has to be halfed to get
    the correct relationship between resistivity and phase errors!!.

    """

<<<<<<< HEAD
    # x_error, y_error define a  rectangular uncertainty box

    # rho error is the difference between the closest and furthest point of the box (w.r.t. the origin)
    # approximation: just take corners and midpoint of edges
    lo_points = [
        (x + x_error, y),
        (x - x_error, y),
        (x, y - y_error),
        (x, y + y_error),
        (x - x_error, y - y_error),
        (x + x_error, y - y_error),
        (x + x_error, y + y_error),
        (x - x_error, y + y_error),
    ]

    # check, if origin is within the box:
    origin_in_box = False
    if x_error >= np.abs(x) and y_error >= np.abs(y):
        origin_in_box = True

    lo_polar_points = [cmath.polar(np.complex(*i)) for i in lo_points]

    lo_rho = [i[0] for i in lo_polar_points]
    lo_phi = [math.degrees(i[1]) % 360 for i in lo_polar_points]

    # uncertainty in amplitude is defined by half the diameter of the box around x,y
    rho_err = 0.5 * (max(lo_rho) - min(lo_rho))
=======
    # x_error, y_error define a  rectangular uncertainty box  
    
    # rho error is the difference between the closest and furthest point
    # of the box (w.r.t. the origin) approximation: just take corners and
    # midpoint of edges 
    lo_points = [(x + x_error, y), (x - x_error, y),
                 (x, y - y_error ), (x, y + y_error ), 
                 (x - x_error, y - y_error), (x + x_error, y - y_error),
                 (x + x_error, y + y_error), (x - x_error, y + y_error)]

    lo_polar_points = [cmath.polar(np.complex(*i)) for i in lo_points]

    lo_rho = [i[0] for i in lo_polar_points]

    #uncertainty in amplitude is defined by half the diameter of the box around x,y
    rho_err = 0.5 * (max(lo_rho) - min(lo_rho) )
>>>>>>> 0a555358

    rho = cmath.polar(np.complex(x, y))[0]
    try:
        rel_error_rho = rho_err / rho
    except:
        rel_error_rho = 0.0

    # if the relative error of the amplitude is >=100% that means that the relative
    # error of the resistivity is 200% - that is then equivalent to an uncertainty
    # in the phase angle of 90 degrees:
    if rel_error_rho > 1.0:
        phi_err = 90
    else:
        phi_err = np.degrees(np.arcsin(rel_error_rho))
<<<<<<< HEAD

    return rho_err, phi_err


# rotation:
# 1. rotation positive in clockwise direction
# 2. orientation of new X-axis X' given by rotation angle
# 3. express contents of Z/tipper (points P) in this new system (points P')
# 4. rotation for points calculated as P' = ([cos , sin ],[-sin, cos]) * P <=> P' = R * P
# 5. => B' = R * B and E' = R * E
=======


    return rho_err, phi_err

#rotation:
#1. rotation positive in clockwise direction
#2. orientation of new X-axis X' given by rotation angle
#3. express contents of Z/tipper (points P) in this new system (points P')
#4. rotation for points calculated as P' = ([cos , sin ],[-sin, cos]) * P <=> P' = R * P
#5. => B' = R * B and E' = R * E
>>>>>>> 0a555358
# (Rt is the inverse rotation matrix)
# 6. E = Z * B => Rt * E' = Z * Rt * B' => E' = (R*Z*Rt) * B' => Z' = (R*Z*Rt)

# 7. Bz = T * B => Bz = T * Rt * B' => T' = (T * Rt)
# (Since Tipper is a row vector)
# 7.a for general column vectors v:  v' = R * v

# Rotation of the uncertainties:
# a) rotate Z into Z'
# b) use propagation of errors on Z' to obtain the rotated Z'err
# That is NOT the same as the rotated error matrix Zerr (although the result is similar)


<<<<<<< HEAD
def rotatematrix_incl_errors(inmatrix, angle, inmatrix_err=None):

    if inmatrix is None:
        raise MTex.MTpyError_input_arguments("Matrix AND eror matrix must be defined")

    if (inmatrix_err is not None) and (inmatrix.shape != inmatrix_err.shape):
        raise MTex.MTpyError_input_arguments(
            "Matrix and err-matrix shapes do not match: %s - %s"
            % (str(inmatrix.shape), str(inmatrix_err.shape))
        )

    try:
        degreeangle = angle % 360
    except:
        raise MTex.MTpyError_input_arguments(
            '"Angle" must be a valid number (in degrees)'
        )

    phi = math.radians(degreeangle)
=======
def rotate_matrix_with_errors(in_matrix, angle, error=None):
    """
    
    Rotate a matrix including errors clockwise given an angle in degrees.
    
    :param in_matrix: A n x 2 x 2  matrix to rotate 
    :type inmatrix: np.ndarray
    
    :param angle: Angle to rotate by assuming clockwise positive from
                 0 = north
    :type angle: float
    
    :param error: A n x 2 x 2 matrix of associated errors,
                        defaults to None
    :type error: np.ndarray, optional
    
    :raises MTex: If input array is incorrect
    
    :return: rotated matrix
    :rtype: np.ndarray
    
    :return: rotated matrix errors
    :rtype: np.ndarray

    """
   
    if in_matrix is None:
        raise MTex.MTpyError_inputarguments('Matrix must be defined')

    if (error is not None) and (in_matrix.shape != error.shape):
        msg = 'matricies are not the same shape in_matrix={0}, err={1}'.format(
               in_matrix.shape, error.shape)
        raise MTex.MTpyError_inputarguments(msg)

    try:
        phi = np.deg2rad(float(angle) % 360)
    except TypeError:
        raise MTex.MTpyError_inputarguments('"Angle" must be a float')
>>>>>>> 0a555358

    cphi = np.cos(phi)
    sphi = np.sin(phi)

<<<<<<< HEAD
    # JP: Changed the rotation matrix to be formulated to rotate
    # counter clockwise, I cannot find a good reason for this except that
    # when you plot the strike and phase tensors the look correct with this
    # formulation.
    rotmat = np.array([[cphi, -sphi], [sphi, cphi]])
    # rotmat = np.array([[ cphi, -sphi], [sphi, cphi]])
    rotated_matrix = np.dot(np.dot(rotmat, inmatrix), np.linalg.inv(rotmat))

    errmat = None
    if inmatrix_err is not None:
        err_orig = np.real(inmatrix_err)
        errmat = np.zeros_like(inmatrix_err)

        # standard propagation of errors:
        errmat[0, 0] = np.sqrt(
            (cphi ** 2 * err_orig[0, 0]) ** 2
            + (cphi * sphi * err_orig[0, 1]) ** 2
            + (cphi * sphi * err_orig[1, 0]) ** 2
            + (sphi ** 2 * err_orig[1, 1]) ** 2
        )
        errmat[0, 1] = np.sqrt(
            (cphi ** 2 * err_orig[0, 1]) ** 2
            + (cphi * sphi * err_orig[1, 1]) ** 2
            + (cphi * sphi * err_orig[0, 0]) ** 2
            + (sphi ** 2 * err_orig[1, 0]) ** 2
        )
        errmat[1, 0] = np.sqrt(
            (cphi ** 2 * err_orig[1, 0]) ** 2
            + (cphi * sphi * err_orig[1, 1]) ** 2
            + (cphi * sphi * err_orig[0, 0]) ** 2
            + (sphi ** 2 * err_orig[0, 1]) ** 2
        )
        errmat[1, 1] = np.sqrt(
            (cphi ** 2 * err_orig[1, 1]) ** 2
            + (cphi * sphi * err_orig[0, 1]) ** 2
            + (cphi * sphi * err_orig[1, 0]) ** 2
            + (sphi ** 2 * err_orig[0, 0]) ** 2
        )

    return rotated_matrix, errmat


def rotatevector_incl_errors(invector, angle, invector_err=None):
    # check for row or column vector

    if invector is None:
        raise MTex.MTpyError_input_arguments("Vector AND error-vector must be defined")

    if (invector_err is not None) and (invector.shape != invector_err.shape):
        raise MTex.MTpyError_input_arguments(
            "Vector and errror-vector shapes do not match: %s - %s"
            % (str(invector.shape), str(invector_err.shape))
        )

    try:
        degreeangle = angle % 360
    except:
        raise MTex.MTpyError_input_arguments(
            '"Angle" must be a valid number (in degrees)'
        )

    phi = math.radians(degreeangle)

    cphi = np.cos(phi)
    sphi = np.sin(phi)

    # JP: Changed the rotation matrix to be formulated to rotate
    # counter clockwise, I cannot find a good reason for this except that
    # when you plot the strike and phase tensors the look correct with this
    # formulation.
    rotmat = np.array([[cphi, sphi], [-sphi, cphi]])
    # rotmat = np.array([[ cphi, -sphi],[sphi, cphi]])

    if invector.shape == (1, 2):
        rotated_vector = np.dot(invector, np.linalg.inv(rotmat))
    else:
        rotated_vector = np.dot(rotmat, invector)

    errvec = None
    if invector_err is not None:
        errvec = np.zeros_like(invector_err)

        if invector_err.shape == (1, 2):
            errvec = np.dot(invector_err, np.abs(np.linalg.inv(rotmat)))
        else:
            errvec = np.dot(np.abs(rotmat), invector_err)
=======
    # clockwise rotation matrix is given by [[cos, -sin], [sin, cos]]
    rot_mat = np.array([[ cphi, -sphi], [sphi, cphi]])
    rotated_matrix = np.dot(np.dot(rot_mat, in_matrix), np.linalg.inv(rot_mat))

    err_mat  = None
    if (error is not None) :
        err_orig = np.real(error) 
        err_mat = np.zeros_like(error)

        # standard propagation of errors:
        err_mat[0,0] = np.sqrt((cphi**2 * err_orig[0, 0])**2 + \
                               (cphi * sphi * err_orig[0, 1])**2 + \
                               (cphi * sphi * err_orig[1, 0])**2 + \
                               (sphi**2 * err_orig[1, 1])**2)
        err_mat[0,1] = np.sqrt((cphi**2 * err_orig[0, 1])**2 + \
                               (cphi * sphi * err_orig[1, 1])**2 + \
                               (cphi * sphi * err_orig[0, 0])**2 + \
                               (sphi**2 * err_orig[1, 0])**2)
        err_mat[1,0] = np.sqrt((cphi**2 * err_orig[1, 0])**2 + \
                               (cphi * sphi * err_orig[1, 1])**2 +\
                               (cphi * sphi * err_orig[0, 0])**2 + \
                               (sphi**2 * err_orig[0, 1])**2)
        err_mat[1,1] = np.sqrt((cphi**2 * err_orig[1, 1])**2 + \
                               (cphi * sphi * err_orig[0, 1])**2 + \
                               (cphi * sphi * err_orig[1, 0])**2 + \
                               (sphi**2 * err_orig[0, 0])**2)

    return rotated_matrix, err_mat


def rotate_vector_with_errors(in_vector, angle, error=None):
    """
    
    Rotate a vector including errors clockwise given an angle in degrees.
    
    :param in_matrix: A n x 1 x 2  vector to rotate 
    :type invector: np.ndarray
    
    :param angle: Angle to rotate by assuming clockwise positive from
                 0 = north
    :type angle: float
    
    :param error: A n x 1 x 2 vector of associated errors,
                        defaults to None
    :type error: np.ndarray, optional
    
    :raises MTex: If input array is incorrect
    
    :return: rotated vector
    :rtype: np.ndarray
    
    :return: rotated vector errors
    :rtype: np.ndarray

    """
    
    if in_vector is None:
        raise MTex.MTpyError_inputarguments('Vector AND error-vector must'+
                                            ' be defined')

    if (error is not None) and (in_vector.shape != error.shape):
        msg = 'matricies are not the same shape in_vector={0}, err={1}'.format(
               in_vector.shape, error.shape)
        raise MTex.MTpyError_inputarguments(msg)
    
    try:
        phi = np.deg2rad(float(angle) % 360)
    except TypeError:
        raise MTex.MTpyError_inputarguments('"Angle" must be a float')

    cphi = np.cos(phi)
    sphi = np.sin(phi)
    
    rot_mat = np.array([[ cphi, -sphi],[sphi, cphi]])

    if in_vector.shape == (1, 2):
        rotated_vector = np.dot(in_vector, np.linalg.inv(rot_mat) )
    else:
        rotated_vector = np.dot(rot_mat, in_vector)

    err_vector = None
    if (error is not None):   
        err_vector = np.zeros_like(error)
>>>>>>> 0a555358

        if error.shape == (1, 2):
            err_vector = np.dot(error, np.abs(np.linalg.inv(rot_mat)))
        else:
            err_vector = np.dot(np.abs(rot_mat), error)

    return rotated_vector, err_vector

<<<<<<< HEAD
def multiplymatrices_incl_errors(
    inmatrix1, inmatrix2, inmatrix1_err=None, inmatrix2_err=None
):
=======

def multiplymatrices_incl_errors(inmatrix1, inmatrix2, 
                                 inmatrix1_err=None, inmatrix2_err=None):
>>>>>>> 0a555358

    if inmatrix1 is None or inmatrix2 is None:
        raise MTex.MTpyError_input_arguments("ERROR - two 2x2 arrays needed as input")

    if inmatrix1.shape != inmatrix2.shape:
        raise MTex.MTpyError_input_arguments(
            "ERROR - two 2x2 arrays with same dimensions needed as input"
        )

    prod = np.array(np.dot(np.matrix(inmatrix1), np.matrix(inmatrix2)))

    if (inmatrix1_err is None) or (inmatrix1_err is None):
        return prod, None

    var = np.zeros((2, 2))
    var[0, 0] = (
        (inmatrix1_err[0, 0] * inmatrix2[0, 0]) ** 2
        + (inmatrix1_err[0, 1] * inmatrix2[1, 0]) ** 2
        + (inmatrix2_err[0, 0] * inmatrix1[0, 0]) ** 2
        + (inmatrix2_err[1, 0] * inmatrix1[0, 1]) ** 2
    )
    var[0, 1] = (
        (inmatrix1_err[0, 0] * inmatrix2[0, 1]) ** 2
        + (inmatrix1_err[0, 1] * inmatrix2[1, 1]) ** 2
        + (inmatrix2_err[0, 1] * inmatrix1[0, 0]) ** 2
        + (inmatrix2_err[1, 1] * inmatrix1[0, 1]) ** 2
    )
    var[1, 0] = (
        (inmatrix1_err[1, 0] * inmatrix2[0, 0]) ** 2
        + (inmatrix1_err[1, 1] * inmatrix2[1, 0]) ** 2
        + (inmatrix2_err[0, 0] * inmatrix1[1, 0]) ** 2
        + (inmatrix2_err[1, 0] * inmatrix1[1, 1]) ** 2
    )
    var[1, 1] = (
        (inmatrix1_err[1, 0] * inmatrix2[0, 1]) ** 2
        + (inmatrix1_err[1, 1] * inmatrix2[1, 1]) ** 2
        + (inmatrix2_err[0, 1] * inmatrix1[1, 0]) ** 2
        + (inmatrix2_err[1, 1] * inmatrix1[1, 1]) ** 2
    )

    return prod, np.sqrt(var)


def reorient_data2D(x_values, y_values, x_sensor_angle=0, y_sensor_angle=90):
    """
    Re-orient time series data of a sensor pair, which has not been in default (x=0, y=90) orientation.

    Input:
    - x-values - Numpy array
    - y-values - Numpy array
    Note: same length for both! - If not, the shorter length is taken 

    Optional:
    - Angle of the x-sensor - measured in degrees, clockwise from North (0) 
    - Angle of the y-sensor - measured in degrees, clockwise from North (0) 

    Output:
    - corrected x-values (North)
    - corrected y-values (East)
    """

    x_values = np.array(x_values)
    y_values = np.array(y_values)

    try:
        if x_values.dtype not in ["complex", "float", "int"]:
            raise
        if len(x_values) != len(y_values):
            raise
    except:
        raise MTex.MTpyError_input_arguments(
            "ERROR - both input arrays must be of same length"
        )

    if len(x_values) != len(y_values):
        l = min(len(x_values), len(y_values))
        x_values = x_values[:l]
        y_values = y_values[:l]

    in_array = np.zeros((len(x_values), 2), x_values.dtype)

    in_array[:, 0] = x_values
    in_array[:, 1] = y_values

    try:
        x_angle = math.radians(x_sensor_angle)
        y_angle = math.radians(y_sensor_angle)
    except:
        raise MTex.MTpyError_input_arguments(
            "ERROR - both angles must be of type int or float"
        )

    T = np.matrix(
        [
            [np.real(cmath.rect(1, x_angle)), np.imag(cmath.rect(1, x_angle))],
            [np.real(cmath.rect(1, y_angle)), np.imag(cmath.rect(1, y_angle))],
        ]
    )

    try:
        new_array = np.dot(in_array, T.I)
    except:
        raise MTex.MTpyError_input_arguments(
            "ERROR - angles must define independent axes to span 2D"
        )

    # print new_array.shape

    return new_array[:, 0], new_array[:, 1]<|MERGE_RESOLUTION|>--- conflicted
+++ resolved
@@ -42,7 +42,6 @@
     round a number to a specified number of significant figures (sf)
     """
     # can't have < 1 s.f.
-<<<<<<< HEAD
     sf = max(sf, 1.0)
     rounding = int(np.ceil(-np.log10(number) + sf - 1.0))
 
@@ -52,16 +51,6 @@
 def get_period_list(
     period_min, period_max, periods_per_decade, include_outside_range=True
 ):
-=======
-    sf = max(sf, 1.)
-    rounding = int(np.ceil(-np.log10(number) + sf - 1.))
-    
-    return np.round(number, rounding)
-
-
-def get_period_list(period_min, period_max, periods_per_decade,
-                    include_outside_range=True):
->>>>>>> 0a555358
     """
     get a list of values (e.g. periods), evenly spaced in log space and 
     including values on multiples of 10
@@ -210,18 +199,12 @@
                 err = 0.0
                 for k in range(2):
                     for l in range(2):
-<<<<<<< HEAD
                         # each entry has 4 summands
 
                         err += np.abs(
                             -inv_matrix[i, k] * inv_matrix[l, j] * inmatrix_err[k, l]
                         )
-=======
-                        #each entry has 4 summands
-
-                        err += np.abs(- inv_matrix[i,k] * inv_matrix[l,j] *\
-                                      inmatrix_err[k,l])
->>>>>>> 0a555358
+
 
                 inv_matrix_err[i, j] = err
 
@@ -262,12 +245,8 @@
     return z
 
 
-<<<<<<< HEAD
-def compute_determinant_error(z_array, z_err_array, method="theoretical", repeats=1000):
-=======
 def compute_determinant_error(z_array, z_err_array, method='theoretical',
                               repeats=1000):
->>>>>>> 0a555358
     """
     compute the error of the determinant of z using a stochastic method
     seed random z arrays with a normal distribution around the input array
@@ -292,24 +271,6 @@
 
         arraylist = arraylist.reshape(repeats, z_array.shape[0], 2, 2)
         detlist = np.linalg.det(arraylist)
-<<<<<<< HEAD
-
-        error = np.std(detlist, axis=0)
-
-    else:
-        error = np.abs(
-            z_err_array[:, 0, 0] * np.abs(z_array[:, 1, 1])
-            + z_err_array[:, 1, 1] * np.abs(z_array[:, 0, 0])
-            - z_err_array[:, 0, 1] * np.abs(z_array[:, 1, 0])
-            - z_err_array[:, 1, 0] * np.abs(z_array[:, 0, 1])
-        )
-
-    return error
-
-
-def propagate_error_polar2rect(r, r_error, phi, phi_error):
-=======
-        
         error = np.std(detlist,axis=0)
     
     else:
@@ -321,7 +282,6 @@
     return error
 
 def propagate_error_polar2rect(r,r_error,phi, phi_error):
->>>>>>> 0a555358
     """
         Find error estimations for the transformation from polar to cartesian
         coordinates.
@@ -337,7 +297,6 @@
 
     """
 
-<<<<<<< HEAD
     corners = [
         (
             np.real(cmath.rect(r - r_error, phi - phi_error)),
@@ -357,39 +316,19 @@
         ),
         (np.real(cmath.rect(r + r_error, phi)), np.imag(cmath.rect(r + r_error, phi))),
     ]
-=======
-    corners = [( np.real(cmath.rect(r-r_error, phi-phi_error)),
-                np.imag(cmath.rect(r-r_error, phi-phi_error))),
-               (np.real(cmath.rect(r+r_error, phi-phi_error)),
-                np.imag(cmath.rect(r+r_error, phi-phi_error))),
-               (np.real(cmath.rect(r+r_error, phi+phi_error)),
-                np.imag(cmath.rect(r+r_error, phi+phi_error))),
-               (np.real(cmath.rect(r-r_error, phi+phi_error)),
-                np.imag(cmath.rect(r-r_error, phi+phi_error))),
-               (np.real(cmath.rect(r+r_error, phi)),
-                np.imag(cmath.rect(r+r_error, phi))) ]
->>>>>>> 0a555358
 
     lo_x = [i[0] for i in corners]
     lo_y = [i[1] for i in corners]
 
-<<<<<<< HEAD
     point = (np.real(cmath.rect(r, phi)), np.imag(cmath.rect(r, phi)))
     lo_xdiffs = [abs(point[0] - i) for i in lo_x]
     lo_ydiffs = [abs(point[1] - i) for i in lo_y]
 
-=======
-    point =  (np.real(cmath.rect(r, phi)), np.imag(cmath.rect(r, phi)))
-    lo_xdiffs = [ abs(point[0] - i) for i in lo_x]
-    lo_ydiffs = [ abs(point[1] - i) for i in lo_y]
-    
->>>>>>> 0a555358
     xerr = max(lo_xdiffs)
     yerr = max(lo_ydiffs)
 
     return xerr, yerr
 
-<<<<<<< HEAD
 
 def propagate_error_rect2polar(x, x_error, y, y_error):
 
@@ -409,21 +348,6 @@
     ]
 
     # check, if origin is within the box:
-=======
-def propagate_error_rect2polar(x,x_error,y, y_error):
-    
-    # x_error, y_error define a  rectangular uncertainty box  
-    
-    # rho error is the difference between the closest and furthest point 
-    # of the box (w.r.t. the origin)
-    # approximation: just take corners and midpoint of edges 
-    lo_points = [(x + x_error, y), (x - x_error, y),
-                 (x, y - y_error ), (x, y + y_error ),
-                 (x - x_error, y - y_error), (x + x_error, y - y_error),
-                 (x + x_error, y + y_error), (x - x_error, y + y_error)]
-
-    #check, if origin is within the box:
->>>>>>> 0a555358
     origin_in_box = False
     if x_error >= np.abs(x) and y_error >= np.abs(y):
         origin_in_box = True
@@ -433,18 +357,8 @@
     lo_rho = [i[0] for i in lo_polar_points]
     lo_phi = [math.degrees(i[1]) % 360 for i in lo_polar_points]
 
-<<<<<<< HEAD
     rho_err = 0.5 * (max(lo_rho) - min(lo_rho))
     phi_err = 0.5 * (max(lo_phi) - min(lo_phi))
-=======
-    rho_err = 0.5*(max(lo_rho) - min(lo_rho) )
-    phi_err = 0.5*(max(lo_phi) - min(lo_phi))
-
-    if (270 < max(lo_phi) < 360 ) and (0 < min(lo_phi) < 90 ):
-        tmp1 = [i for i in lo_phi if (0 < i < 90)]
-        tmp4 = [i for i in lo_phi if (270 < i < 360)]
-        phi_err = 0.5 * ((max(tmp1) - min(tmp4)) % 360)
->>>>>>> 0a555358
 
     if (270 < max(lo_phi) < 360) and (0 < min(lo_phi) < 90):
         tmp1 = [i for i in lo_phi if (0 < i < 90)]
@@ -452,10 +366,6 @@
         phi_err = 0.5 * ((max(tmp1) - min(tmp4)) % 360)
 
     if phi_err > 180:
-<<<<<<< HEAD
-        # print phi_err,' -> ',(-phi_err)%360
-=======
->>>>>>> 0a555358
         phi_err = (-phi_err) % 360
 
     if origin_in_box is True:
@@ -466,10 +376,7 @@
 
     return rho_err, phi_err
 
-<<<<<<< HEAD
-
-=======
->>>>>>> 0a555358
+
 def z_error2r_phi_error(z_real, z_imag, error):
     """
     Error estimation from rectangular to polar coordinates.
@@ -492,7 +399,6 @@
     
     """
 
-<<<<<<< HEAD
     z_amp = np.abs(z_real + 1j * z_imag)
 
     z_rel_err = error / z_amp
@@ -502,15 +408,6 @@
     # if the relative error of the amplitude is >=100% that means that the relative
     # error of the resistivity is 200% - that is then equivalent to an uncertainty
     # in the phase angle of 90 degrees:
-=======
-    z_rel_err = error/z_amp
-    
-    res_rel_err = 2.*z_rel_err
-    
-    # if the relative error of the amplitude is >=100% that means that the
-    # relative error of the resistivity is 200% - that is then equivalent
-    # to an uncertainty in the phase angle of 90 degrees
->>>>>>> 0a555358
     if np.iterable(z_real):
         phi_err = np.degrees(np.arctan(z_rel_err))
         phi_err[res_rel_err > 1.0] = 90.0
@@ -519,16 +416,10 @@
         if res_rel_err > 1.0:
             phi_err = 90
         else:
-<<<<<<< HEAD
             phi_err = np.degrees(np.arctan(z_rel_err))
 
     return res_rel_err, phi_err
-=======
-            phi_err = np.degrees(np.arctan(z_rel_err))    
-
-    return res_rel_err, phi_err
-    
->>>>>>> 0a555358
+
 
 
 def old_z_error2r_phi_error(x, x_error, y, y_error):
@@ -555,7 +446,6 @@
 
     """
 
-<<<<<<< HEAD
     # x_error, y_error define a  rectangular uncertainty box
 
     # rho error is the difference between the closest and furthest point of the box (w.r.t. the origin)
@@ -571,36 +461,12 @@
         (x - x_error, y + y_error),
     ]
 
-    # check, if origin is within the box:
-    origin_in_box = False
-    if x_error >= np.abs(x) and y_error >= np.abs(y):
-        origin_in_box = True
-
     lo_polar_points = [cmath.polar(np.complex(*i)) for i in lo_points]
 
     lo_rho = [i[0] for i in lo_polar_points]
-    lo_phi = [math.degrees(i[1]) % 360 for i in lo_polar_points]
 
     # uncertainty in amplitude is defined by half the diameter of the box around x,y
     rho_err = 0.5 * (max(lo_rho) - min(lo_rho))
-=======
-    # x_error, y_error define a  rectangular uncertainty box  
-    
-    # rho error is the difference between the closest and furthest point
-    # of the box (w.r.t. the origin) approximation: just take corners and
-    # midpoint of edges 
-    lo_points = [(x + x_error, y), (x - x_error, y),
-                 (x, y - y_error ), (x, y + y_error ), 
-                 (x - x_error, y - y_error), (x + x_error, y - y_error),
-                 (x + x_error, y + y_error), (x - x_error, y + y_error)]
-
-    lo_polar_points = [cmath.polar(np.complex(*i)) for i in lo_points]
-
-    lo_rho = [i[0] for i in lo_polar_points]
-
-    #uncertainty in amplitude is defined by half the diameter of the box around x,y
-    rho_err = 0.5 * (max(lo_rho) - min(lo_rho) )
->>>>>>> 0a555358
 
     rho = cmath.polar(np.complex(x, y))[0]
     try:
@@ -615,7 +481,6 @@
         phi_err = 90
     else:
         phi_err = np.degrees(np.arcsin(rel_error_rho))
-<<<<<<< HEAD
 
     return rho_err, phi_err
 
@@ -626,18 +491,6 @@
 # 3. express contents of Z/tipper (points P) in this new system (points P')
 # 4. rotation for points calculated as P' = ([cos , sin ],[-sin, cos]) * P <=> P' = R * P
 # 5. => B' = R * B and E' = R * E
-=======
-
-
-    return rho_err, phi_err
-
-#rotation:
-#1. rotation positive in clockwise direction
-#2. orientation of new X-axis X' given by rotation angle
-#3. express contents of Z/tipper (points P) in this new system (points P')
-#4. rotation for points calculated as P' = ([cos , sin ],[-sin, cos]) * P <=> P' = R * P
-#5. => B' = R * B and E' = R * E
->>>>>>> 0a555358
 # (Rt is the inverse rotation matrix)
 # 6. E = Z * B => Rt * E' = Z * Rt * B' => E' = (R*Z*Rt) * B' => Z' = (R*Z*Rt)
 
@@ -650,28 +503,6 @@
 # b) use propagation of errors on Z' to obtain the rotated Z'err
 # That is NOT the same as the rotated error matrix Zerr (although the result is similar)
 
-
-<<<<<<< HEAD
-def rotatematrix_incl_errors(inmatrix, angle, inmatrix_err=None):
-
-    if inmatrix is None:
-        raise MTex.MTpyError_input_arguments("Matrix AND eror matrix must be defined")
-
-    if (inmatrix_err is not None) and (inmatrix.shape != inmatrix_err.shape):
-        raise MTex.MTpyError_input_arguments(
-            "Matrix and err-matrix shapes do not match: %s - %s"
-            % (str(inmatrix.shape), str(inmatrix_err.shape))
-        )
-
-    try:
-        degreeangle = angle % 360
-    except:
-        raise MTex.MTpyError_input_arguments(
-            '"Angle" must be a valid number (in degrees)'
-        )
-
-    phi = math.radians(degreeangle)
-=======
 def rotate_matrix_with_errors(in_matrix, angle, error=None):
     """
     
@@ -710,99 +541,10 @@
         phi = np.deg2rad(float(angle) % 360)
     except TypeError:
         raise MTex.MTpyError_inputarguments('"Angle" must be a float')
->>>>>>> 0a555358
 
     cphi = np.cos(phi)
     sphi = np.sin(phi)
 
-<<<<<<< HEAD
-    # JP: Changed the rotation matrix to be formulated to rotate
-    # counter clockwise, I cannot find a good reason for this except that
-    # when you plot the strike and phase tensors the look correct with this
-    # formulation.
-    rotmat = np.array([[cphi, -sphi], [sphi, cphi]])
-    # rotmat = np.array([[ cphi, -sphi], [sphi, cphi]])
-    rotated_matrix = np.dot(np.dot(rotmat, inmatrix), np.linalg.inv(rotmat))
-
-    errmat = None
-    if inmatrix_err is not None:
-        err_orig = np.real(inmatrix_err)
-        errmat = np.zeros_like(inmatrix_err)
-
-        # standard propagation of errors:
-        errmat[0, 0] = np.sqrt(
-            (cphi ** 2 * err_orig[0, 0]) ** 2
-            + (cphi * sphi * err_orig[0, 1]) ** 2
-            + (cphi * sphi * err_orig[1, 0]) ** 2
-            + (sphi ** 2 * err_orig[1, 1]) ** 2
-        )
-        errmat[0, 1] = np.sqrt(
-            (cphi ** 2 * err_orig[0, 1]) ** 2
-            + (cphi * sphi * err_orig[1, 1]) ** 2
-            + (cphi * sphi * err_orig[0, 0]) ** 2
-            + (sphi ** 2 * err_orig[1, 0]) ** 2
-        )
-        errmat[1, 0] = np.sqrt(
-            (cphi ** 2 * err_orig[1, 0]) ** 2
-            + (cphi * sphi * err_orig[1, 1]) ** 2
-            + (cphi * sphi * err_orig[0, 0]) ** 2
-            + (sphi ** 2 * err_orig[0, 1]) ** 2
-        )
-        errmat[1, 1] = np.sqrt(
-            (cphi ** 2 * err_orig[1, 1]) ** 2
-            + (cphi * sphi * err_orig[0, 1]) ** 2
-            + (cphi * sphi * err_orig[1, 0]) ** 2
-            + (sphi ** 2 * err_orig[0, 0]) ** 2
-        )
-
-    return rotated_matrix, errmat
-
-
-def rotatevector_incl_errors(invector, angle, invector_err=None):
-    # check for row or column vector
-
-    if invector is None:
-        raise MTex.MTpyError_input_arguments("Vector AND error-vector must be defined")
-
-    if (invector_err is not None) and (invector.shape != invector_err.shape):
-        raise MTex.MTpyError_input_arguments(
-            "Vector and errror-vector shapes do not match: %s - %s"
-            % (str(invector.shape), str(invector_err.shape))
-        )
-
-    try:
-        degreeangle = angle % 360
-    except:
-        raise MTex.MTpyError_input_arguments(
-            '"Angle" must be a valid number (in degrees)'
-        )
-
-    phi = math.radians(degreeangle)
-
-    cphi = np.cos(phi)
-    sphi = np.sin(phi)
-
-    # JP: Changed the rotation matrix to be formulated to rotate
-    # counter clockwise, I cannot find a good reason for this except that
-    # when you plot the strike and phase tensors the look correct with this
-    # formulation.
-    rotmat = np.array([[cphi, sphi], [-sphi, cphi]])
-    # rotmat = np.array([[ cphi, -sphi],[sphi, cphi]])
-
-    if invector.shape == (1, 2):
-        rotated_vector = np.dot(invector, np.linalg.inv(rotmat))
-    else:
-        rotated_vector = np.dot(rotmat, invector)
-
-    errvec = None
-    if invector_err is not None:
-        errvec = np.zeros_like(invector_err)
-
-        if invector_err.shape == (1, 2):
-            errvec = np.dot(invector_err, np.abs(np.linalg.inv(rotmat)))
-        else:
-            errvec = np.dot(np.abs(rotmat), invector_err)
-=======
     # clockwise rotation matrix is given by [[cos, -sin], [sin, cos]]
     rot_mat = np.array([[ cphi, -sphi], [sphi, cphi]])
     rotated_matrix = np.dot(np.dot(rot_mat, in_matrix), np.linalg.inv(rot_mat))
@@ -886,7 +628,6 @@
     err_vector = None
     if (error is not None):   
         err_vector = np.zeros_like(error)
->>>>>>> 0a555358
 
         if error.shape == (1, 2):
             err_vector = np.dot(error, np.abs(np.linalg.inv(rot_mat)))
@@ -895,15 +636,9 @@
 
     return rotated_vector, err_vector
 
-<<<<<<< HEAD
-def multiplymatrices_incl_errors(
-    inmatrix1, inmatrix2, inmatrix1_err=None, inmatrix2_err=None
-):
-=======
 
 def multiplymatrices_incl_errors(inmatrix1, inmatrix2, 
                                  inmatrix1_err=None, inmatrix2_err=None):
->>>>>>> 0a555358
 
     if inmatrix1 is None or inmatrix2 is None:
         raise MTex.MTpyError_input_arguments("ERROR - two 2x2 arrays needed as input")
