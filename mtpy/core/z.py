#!/usr/bin/env python

"""
.. module:: Z
   :synopsis: Deal with MT responses Z and Tipper

.. moduleauthor:: Jared Peacock <jpeacock@usgs.gov> 
.. moduleauthor:: Lars Krieger

Updated 11/2020 for logging and formating (J. Peacock).
    - ToDo: add functionality for covariance matrix
"""

# =================================================================
import cmath
import copy
import math
import logging

import numpy as np

import mtpy.utils.calculator as MTcc
from mtpy.utils.exceptions import (
    MTpyError_Z,
    MTpyError_Tipper,
    MTpyError_input_arguments,
)
from mtpy.utils.mtpy_logger import get_mtpy_logger


# ==============================================================================
# Resistivity and phase object
# ==============================================================================
class ResPhase(object):
    """
    resistivity and phase container with convenience property attributes to 
    access the different components.
    
    """

    def __init__(self, z_array=None, z_err_array=None, freq=None, **kwargs):
        self._logger = logging.getLogger(f"{__name__}.{self.__class__.__name__}")

        self._z = z_array
        self._z_err = z_err_array

        self._resistivity = None
        self._phase = None

        self._resistivity_err = None
        self._phase_err = None

        self._freq = freq

        for key in kwargs:
            setattr(self, key, kwargs[key])

    def __str__(self):
        lines = ["Resistivity and Phase", "-" * 30]
        if self.freq is not None:
            lines.append(f"\tNumber of frequencies:  {self.freq.size}")
            lines.append(
                f"\tFrequency range:        {self.freq.min():.5E} -- {self.freq.max():.5E} Hz"
            )
            lines.append(
                f"\tPeriod range:           {1/self.freq.max():.5E} -- {1/self.freq.min():.5E} s"
            )

        return "\n".join(lines)

    def __repr__(self):
        return self.__str__()

    @property
    def freq(self):
        return self._freq

    @freq.setter
    def freq(self, value):
        self._freq = value

    @property
    def resistivity(self):
        return self._resistivity

    @resistivity.setter
    def resistivity(self, res_array):
        self._resistivity = res_array

    @property
    def resistivity_err(self):
        return self._resistivity_err

    @resistivity_err.setter
    def resistivity_err(self, res_err_array):
        self._resistivity_err = res_err_array

    @property
    def phase(self):
        return self._phase

    @phase.setter
    def phase(self, phase_array):
        self._phase = phase_array

    @property
    def phase_err(self):
        return self._phase_err

    @phase_err.setter
    def phase_err(self, phase_err_array):
        self._phase_err = phase_err_array

    def compute_resistivity_phase(self, z_array=None, z_err_array=None, freq=None):
        """
        compute resistivity and phase from z and z_err
        """

        if z_array is not None:
            self._z = z_array
        if z_err_array is not None:
            self._z_err = z_err_array
        if freq is not None:
            self.freq = freq

        # The _z_err can be None!!!
        if self._z is None or self.freq is None:
            if self._z is None:
                msg = "z values are None, cannot compute parameters"
            elif self._freq is None:
                msg = "freq values are None, cannot compute parameters"
            self._logger.error(msg)
            raise MTpyError_Z(msg)

        self._resistivity = np.apply_along_axis(
            lambda x: np.abs(x) ** 2 / self.freq * 0.2, 0, self._z
        )
        self._phase = np.rad2deg(np.angle(self._z))

        self._resistivity_err = np.zeros_like(self._resistivity, dtype=np.float)
        self._phase_err = np.zeros_like(self._phase, dtype=np.float)

        # calculate resistivity and phase
        if self._z_err is not None:
            for idx_f in range(self.freq.size):
                for ii in range(2):
                    for jj in range(2):
                        r_err, phi_err = MTcc.z_error2r_phi_error(
                            self._z[idx_f, ii, jj].real,
                            self._z[idx_f, ii, jj].imag,
                            self._z_err[idx_f, ii, jj],
                        )
                        self._resistivity_err[idx_f, ii, jj] = (
                            self._resistivity[idx_f, ii, jj] * r_err
<<<<<<< HEAD
                        )
=======
>>>>>>> 0a555358
                        self._phase_err[idx_f, ii, jj] = phi_err

    def set_res_phase(
        self, res_array, phase_array, freq, res_err_array=None, phase_err_array=None
    ):
        """
        Set values for resistivity (res - in Ohm m) and phase
        (phase - in degrees), including error propagation.
    
    
        :param res_array: resistivity array in Ohm-m
        :type res_array: np.ndarray(num_freq, 2, 2)
    
        :param phase_array: phase array in degrees
        :type phase_array: np.ndarray(num_freq, 2, 2)
    
        :param freq: frequency array in Hz
        :type freq: np.ndarray(num_freq)
    
        :param res_err_array: resistivity error array in Ohm-m
        :type res_err_array: np.ndarray(num_freq, 2, 2)
    
        :param phase_err_array: phase error array in degrees
        :type phase_err_array: np.ndarray(num_freq, 2, 2)
    
    
        """

        self._logger.debug("Resetting z and z_err")

        self._resistivity = res_array
        self._phase = phase_array
        self.freq = freq
        self._resistivity_err = res_err_array
        self._phase_err = phase_err_array

        # assert real array:
        if np.linalg.norm(np.imag(res_array)) != 0:
            msg = "Resistivity is not real valued"
            self._logger.error(msg)
            raise MTpyError_input_arguments(msg)

        if np.linalg.norm(np.imag(phase_array)) != 0:
            msg = "Phase is not real valued"
            self._logger.error(msg)
            raise MTpyError_input_arguments(msg)

        abs_z = np.sqrt(5.0 * self.freq * (self.resistivity.T)).T
        self._z = abs_z * np.exp(1j * np.radians(self.phase))

        self._z_err = np.zeros_like(self._z, dtype=np.float)
        # ---------------------------
        # error propagation:
        if self._resistivity_err is None or self._phase_err is None:
            return

        for idx_f in range(self.freq.shape[0]):
            for ii in range(2):
                for jj in range(2):
                    abs_z = np.sqrt(
                        5 * self.freq[idx_f] * self.resistivity[idx_f, ii, jj]
                    )
                    rel_error_res = (
                        self.resistivity_err[idx_f, ii, jj]
                        / self.resistivity[idx_f, ii, jj]
                    )
                    # relative error varies by a factor of 0.5, which is the
                    # exponent in the relation between them:
                    abs_z_error = 0.5 * abs_z * rel_error_res

                    self._z_err[idx_f, ii, jj] = max(
                        MTcc.propagate_error_polar2rect(
                            abs_z,
                            abs_z_error,
                            self.phase[idx_f, ii, jj],
                            self.phase_err[idx_f, ii, jj],
                        )
                    )

    @property
    def res_xx(self):
        return self._resistivity[:, 0, 0]

    @property
    def res_xy(self):
        return self._resistivity[:, 0, 1]

    @property
    def res_yx(self):
        return self._resistivity[:, 1, 0]

    @property
    def res_yy(self):
        return self._resistivity[:, 1, 1]

    @property
    def phase_xx(self):
        return self._phase[:, 0, 0]

    @property
    def phase_xy(self):
        return self._phase[:, 0, 1]

    @property
    def phase_yx(self):
        return self._phase[:, 1, 0]

    @property
    def phase_yy(self):
        return self._phase[:, 1, 1]

    @property
    def res_err_xx(self):
        return self._resistivity_err[:, 0, 0]

    @property
    def res_err_xy(self):
        return self._resistivity_err[:, 0, 1]

    @property
    def res_err_yx(self):
        return self._resistivity_err[:, 1, 0]

    @property
    def res_err_yy(self):
        return self._resistivity_err[:, 1, 1]

    @property
    def phase_err_xx(self):
        return self._phase_err[:, 0, 0]

    @property
    def phase_err_xy(self):
        return self._phase_err[:, 0, 1]

    @property
    def phase_err_yx(self):
        return self._phase_err[:, 1, 0]

    @property
    def phase_err_yy(self):
        return self._phase_err[:, 1, 1]

    # calculate determinant values
    @property
    def _zdet(self):
        return np.array([np.linalg.det(zz) ** 0.5 for zz in self._z])

    @property
    def _zdet_var(self):
        if self._z_err is not None:
            return np.array([abs(np.linalg.det(zzv)) ** 0.5 for zzv in self._z_err])
        else:
            return np.ones_like(self._zdet, dtype=np.float)

    @property
    def phase_det(self):
        return np.arctan2(self._zdet.imag, self._zdet.real) * (180 / np.pi)

    @property
    def phase_det_err(self):
        return np.arcsin(self._zdet_var / abs(self._zdet)) * (180 / np.pi)

    @property
    def res_det(self):
        return 0.2 * (1.0 / self.freq) * abs(self._zdet) ** 2

    @property
    def res_det_err(self):
        return (
            0.2 * (1.0 / self.freq) * np.abs(self._zdet + self._zdet_var) ** 2
            - self.res_det
        )


# ==============================================================================
# Impedance Tensor Class
# ==============================================================================
class Z(ResPhase):
    """
    Z class - generates an impedance tensor (Z) object.

    Z is a complex array of the form (n_freq, 2, 2),
    with indices in the following order:

        - Zxx: (0,0)
        - Zxy: (0,1)
        - Zyx: (1,0)
        - Zyy: (1,1)

    All errors are given as standard deviations (sqrt(VAR))

    :param z_array: array containing complex impedance values
    :type z_array: numpy.ndarray(n_freq, 2, 2)


    :param z_err_array: array containing error values (standard deviation)
                        of impedance tensor elements
    :type z_err_array: numpy.ndarray(n_freq, 2, 2)

    :param freq: array of frequency values corresponding to impedance tensor
                 elements.
    :type freq: np.ndarray(n_freq)

    :Example: ::

        >>> import mtpy.core.z as mtz
        >>> import numpy as np
        >>> z_test = np.array([[0+0j, 1+1j], [-1-1j, 0+0j]])
        >>> z_object = mtz.Z(z_array=z_test, freq=[1])
        >>> z_object.rotate(45)
        >>> z_object.resistivity


    """

    def __init__(self, z_array=None, z_err_array=None, freq=None):
        """
        Initialise an instance of the Z class.

        :param z_array: array containing complex impedance values
        :type z_array: numpy.ndarray(n_freq, 2, 2)

        :param z_err_array: array containing error values (standard deviation)
                            of impedance tensor elements
        :type z_err_array: numpy.ndarray(n_freq, 2, 2)

        :param freq: array of frequency values corresponding to impedance
                     tensor elements.
        :type freq: np.ndarray(n_freq)

        Initialises the attributes with None
        
        """
        self.rotation_angle = 0.0

        super().__init__()
        self.z = z_array
        self.z_err = z_err_array
        self.freq = freq

        if self.z is not None:
            self.rotation_angle = np.zeros((len(self.z)))

        if self.z is not None and self.freq is not None:
            self.compute_resistivity_phase()

    def __str__(self):
        lines = ["Impedance Tensor", "-" * 30]
        if self.freq is not None:
            lines.append(f"\tNumber of frequencies:  {self.freq.size}")
            lines.append(
                f"\tFrequency range:        {self.freq.min():.5E} -- {self.freq.max():.5E} Hz"
            )
            lines.append(
                f"\tPeriod range:           {1/self.freq.max():.5E} -- {1/self.freq.min():.5E} s"
            )
            lines.append("")
            lines.append("\tElements:")
            for zz, ff in zip(self.z, self.freq):
                lines.append(f"\tFrequency: {ff:5E} Hz -- Period {1/ff} s")
                lines.append(
                    "\t\t"
                    + np.array2string(
                        zz,
                        formatter={
                            "complex_kind": lambda x: f"{x.real:.4e}{x.imag:+.4E}"
                        },
                    ).replace("\n", "\n\t\t")
                )
        else:
            if self.z is not None:
                lines.append("Elements:")
                for ff, zz in enumerate(self.z):
                    lines.append(f"\tIndex {ff}")
                    lines.append(
                        "\t\t"
                        + np.array2string(
                            zz,
                            formatter={
                                "complex_kind": lambda x: f"{x.real:.4e}{x.imag:+.4E}"
                            },
                        ).replace("\n", "\n\t\t")
                    )

        return "\n".join(lines)

    def __repr__(self):
        return self.__str__()

    def __eq__(self, other):
        if not isinstance(other, Z):
            msg = f"Cannot compare {type(other)} with Z"
            self._logger.error(msg)
            raise MTpyError_Z(msg)

        if (self.z != other.z).all():
            return False

        if (self.freq != other.freq).all():
            return False
        
        if (self.z_err != other.z_err).all():
            return False

        return True

    # ---frequency-------------------------------------------------------------
    @property
    def freq(self):
        """
        Frequencies for each impedance tensor element

        Units are Hz.
        """
        return self._freq

    @freq.setter
    def freq(self, freq_arr):
        """
        Set the array of freq.

        :param freq_arr: array of frequnecies (Hz)
        :type freq_arr: np.ndarray
        """

        if freq_arr is None:
            return

        self._freq = np.array(freq_arr, dtype="float")

        if self.z is not None:
            if self.z.shape[0] != len(self._freq):
                msg = (
                    "New freq array is not correct shape for existing z. "
                    + f"new: {self._freq.size} != old: {self.z.shape[0]}"
                )
                self._logger.error(msg)
                raise MTpyError_Z(msg)

            self.compute_resistivity_phase()

    # ----impedance tensor -----------------------------------------------------
    @property
    def z(self):
        """
        Impedance tensor

        np.ndarray(nfreq, 2, 2)
        """
        return self._z

    @z.setter
    def z(self, z_array):
        """
        Set the attribute 'z'.


        :param z_array: complex impedance tensor array
        :type z_array: np.ndarray(nfreq, 2, 2)

        Test for shape, but no test for consistency!

        Nulling the rotation_angle
        """

        if z_array is None:
            return

        if not isinstance(z_array, np.ndarray):
            z_array = np.array(z_array, dtype="complex")

        if z_array.dtype not in ["complex"]:
            z_array = z_array.astype("complex")

        # check to see if the new z array is the same shape as the old
        if self._z is not None and self._z.shape != z_array.shape:
            msg = (
                "Shape of new array does not match old.  "
                + f"new shape {z_array.shape} != "
                + f"old shape {self._z.shape}. "
                + "Make a new Z instance to be safe."
            )
            self._logger.error(msg)
            raise MTpyError_Z(msg)

        if len(z_array.shape) == 3:
            if z_array.shape[1:3] == (2, 2):
                self._z = z_array
            else:
                msg = f"Input array must be shape (n, 2, 2) not {z_array.shape}"
                self._logger.error(msg)
                raise MTpyError_Z(msg)

        elif len(z_array.shape) == 2:
            if z_array.shape == (2, 2):
                self._z = z_array.reshape((1, 2, 2))
                self._logger.debug("setting input z with shape (2, 2) to (1, 2, 2)")
            else:
                msg = f"Input array must be shape (n, 2, 2) not {z_array.shape}"
                self._logger.error(msg)
                raise MTpyError_Z(msg)
        else:
            msg = f"{z_array.shape} are not the correct dimensions, must be (n, 2, 2)"
            self._logger.error(msg)
            raise MTpyError_Z(msg)

        if isinstance(self.rotation_angle, float):
            self.rotation_angle = np.repeat(self.rotation_angle, len(self._z))

        # for consistency recalculate resistivity and phase
        if self._z is not None and self._freq is not None:
            self.compute_resistivity_phase()

    # ----impedance error-----------------------------------------------------
    @property
    def z_err(self):
        return self._z_err

    @z_err.setter
    def z_err(self, z_err_array):
        """
        Set the attribute z_err

        :param z_err_array: error of impedance tensor array as standard
                            deviation
        :type z_err_array: np.ndarray(nfreq, 2, 2)
        """
        if z_err_array is None:
            return

        if not isinstance(z_err_array, np.ndarray):
            z_err_array = np.array(z_err_array, dtype="float")

        if z_err_array.dtype not in ["float"]:
            z_err_array = z_err_array.astype("float")

        if len(z_err_array.shape) == 3:
            if not z_err_array.shape[1:3] == (2, 2):
                msg = f"Input array must be shape (n, 2, 2) not {z_err_array.shape}"
                self._logger.error(msg)
                raise MTpyError_Z(msg)

        elif len(z_err_array.shape) == 2:
            if z_err_array.shape == (2, 2):
                z_err_array = z_err_array.reshape((1, 2, 2))
                self._logger.debug("setting input z_err with shape (2, 2) to (1, 2, 2)")
            else:
                msg = f"Input array must be shape (n, 2, 2) not {z_err_array.shape}"
                self._logger.error(msg)
                raise MTpyError_Z(msg)
        else:
            msg = (
                f"{z_err_array.shape} are not the correct dimensions, must be (n, 2, 2)"
            )
            self._logger.error(msg)
            raise MTpyError_Z(msg)

        if self._z is not None:
            if self._z.shape != z_err_array.shape:
                msg = f"z_err {z_err_array.shape} is not the same shape as z {self._z.shape}"
                self._logger.error(msg)
                raise MTpyError_Z(msg)

        self._z_err = z_err_array

        # for consistency recalculate resistivity and phase
        if self._z_err is not None and self._z is not None and self._freq is not None:
            self.compute_resistivity_phase()

    @property
    def inverse(self):
        """
            Return the inverse of Z.

            (no error propagtaion included yet)

        """

        if self.z is None:
            self._logger.warn('z array is "None" - I cannot invert that')
            return

        inverse = copy.copy(self.z)
        for idx_f in range(len(inverse)):
            try:
                inverse[idx_f, :, :] = np.array((np.matrix(self.z[idx_f, :, :])).I)
            except:
                msg = f"The {idx_f + 1}ith impedance tensor cannot be inverted"
                raise MTpyError_Z(msg)

        return inverse

    def rotate(self, alpha):
        """
        Rotate Z array by angle alpha.

        Rotation angle must be given in degrees. All angles are referenced
        to geographic North, positive in clockwise direction.
        (Mathematically negative!)

        In non-rotated state, X refs to North and Y to East direction.

        Updates the attributes
            - *z*
            - *z_err*
            - *zrot*
            - *resistivity*
            - *phase*
            - *resistivity_err*
            - *phase_err*

        """

        if self.z is None:
            self._logger.warning('Z array is "None" and cannot be rotated')
            return

        # check for iterable list/set of angles - if so, it must have length
        # 1 or same as len(tipper):
        if np.iterable(alpha) == 0:
            try:
                degreeangle = float(alpha % 360)
            except ValueError:
                msg = f"Angle must be a valid number (in degrees) not {alpha}"
                self._logger.error(msg)
                raise MTpyError_Z(msg)

            # make an n long list of identical angles
            lo_angles = [degreeangle for ii in self.z]
        else:
            if len(alpha) == 1:
                try:
                    degreeangle = float(alpha % 360)
                except ValueError:
                    msg = f"Angle must be a valid number (in degrees) not {alpha}"
                    self._logger.error(msg)
                    raise MTpyError_Z(msg)
                # make an n long list of identical angles
                lo_angles = [degreeangle for ii in self.z]
            else:
                try:
                    lo_angles = [float(ii % 360) for ii in alpha]
                except ValueError:
                    msg = f"Angle must be a valid number (in degrees) not {alpha}"
                    self._logger.error(msg)
                    raise MTpyError_Z(msg)

        self.rotation_angle = np.array(
            [
                (oldangle + lo_angles[ii]) % 360
                for ii, oldangle in enumerate(self.rotation_angle)
            ]
        )

        if len(lo_angles) != len(self.z):
            msg = f"Wrong number of angles, need {len(self.z)}"
            self._logger.error(msg)
            raise MTpyError_Z(msg)

        z_rot = copy.copy(self.z)
        z_err_rot = copy.copy(self.z_err)

        for idx_freq in range(len(self.z)):

            angle = lo_angles[idx_freq]
            if np.isnan(angle):
                angle = 0.0

            if self.z_err is not None:
<<<<<<< HEAD
                z_rot[idx_freq], z_err_rot[idx_freq] = MTcc.rotatematrix_incl_errors(
                    self.z[idx_freq, :, :], angle, self.z_err[idx_freq, :, :]
                )
            else:
                z_rot[idx_freq], z_err_rot = MTcc.rotatematrix_incl_errors(
                    self.z[idx_freq, :, :], angle
                )
=======
                z_rot[idx_freq], z_err_rot[idx_freq] = \
                    MTcc.rotate_matrix_with_errors(self.z[idx_freq, :, :],
                                                  angle,
                                                  self.z_err[idx_freq, :, :])
            else:
                z_rot[idx_freq], z_err_rot = \
                    MTcc.rotate_matrix_with_errors(self.z[idx_freq, :, :],
                                                  angle)
>>>>>>> 0a555358

        self.z = z_rot
        if self.z_err is not None:
            self.z_err = z_err_rot

        # for consistency recalculate resistivity and phase
        self.compute_resistivity_phase()

    def remove_ss(self, reduce_res_factor_x=1.0, reduce_res_factor_y=1.0):
        """
        Remove the static shift by providing the respective correction factors
        for the resistivity in the x and y components.
        (Factors can be determined by using the "Analysis" module for the
        impedance tensor)

        Assume the original observed tensor Z is built by a static shift S
        and an unperturbated "correct" Z0 :

             * Z = S * Z0

        therefore the correct Z will be :
            * Z0 = S^(-1) * Z


        :param reduce_res_factor_x: static shift factor to be applied to x
                                    components (ie z[:, 0, :]).  This is
                                    assumed to be in resistivity scale
        :type reduce_res_factor_x: float or iterable list or array

        :param reduce_res_factor_y: static shift factor to be applied to y
                                    components (ie z[:, 1, :]).  This is
                                    assumed to be in resistivity scale
        :type reduce_res_factor_y: float or iterable list or array

        :returns: static shift matrix,
        :rtype: np.ndarray ((2, 2))

        :returns: corrected Z
        :rtype: mtpy.core.z.Z

        .. note:: The factors are in resistivity scale, so the
                  entries of  the matrix "S" need to be given by their
                  square-roots!

        """

        # check for iterable list/set of reduce_res_factor_x - if so, it must
        # have length 1 or same as len(z):
        if np.iterable(reduce_res_factor_x) == 0:
            try:
                x_factor = float(reduce_res_factor_x)
            except ValueError:
                msg = "reduce_res_factor_x must be a valid number"
                self._logger.error(msg)
                raise ValueError(msg)

            lo_x_factors = np.repeat(x_factor, len(self.z))
        elif len(reduce_res_factor_x) == 1:
            try:
                x_factor = float(reduce_res_factor_x)
            except ValueError:
                msg = "reduce_res_factor_x must be a valid number"
                self._logger.error(msg)
                raise ValueError(msg)
            lo_x_factors = np.repeat(x_factor, len(self.z))
        else:
            try:
                lo_x_factors = np.repeat(x_factor, len(reduce_res_factor_x))
            except ValueError:
                msg = "reduce_res_factor_x must be a valid number"
                self._logger.error(msg)
                raise ValueError(msg)

        if len(lo_x_factors) != len(self.z):
            msg = (
                f"Length of reduce_res_factor_x needs to be {len(self.z)}"
                + f" not {len(lo_x_factors)}"
            )
            self._logger.error(msg)
            raise ValueError(msg)

        # check for iterable list/set of reduce_res_factor_y - if so,
        # it must have length 1 or same as len(z):
        if np.iterable(reduce_res_factor_y) == 0:
            try:
                y_factor = float(reduce_res_factor_y)
            except ValueError:
                msg = "reduce_res_factor_y must be a valid number"
                self._logger.error(msg)
                raise ValueError(msg)

            lo_y_factors = np.repeat(y_factor, len(self.z))
        elif len(reduce_res_factor_y) == 1:
            try:
                y_factor = float(reduce_res_factor_y)
            except ValueError:
                msg = "reduce_res_factor_y must be a valid number"
                self._logger.error(msg)
                raise ValueError(msg)
            lo_y_factors = np.repeat(y_factor, len(self.z))
        else:
            try:
                lo_y_factors = np.repeat(y_factor, len(reduce_res_factor_y))
            except ValueError:
                msg = "reduce_res_factor_x must be a valid number"
                self._logger.error(msg)
                raise ValueError(msg)

        if len(lo_y_factors) != len(self.z):
            msg = (
                f"Length of reduce_res_factor_x needs to be {len(self.z)}"
                + f" not {len(lo_x_factors)}"
            )
            self._logger.error(msg)
            raise ValueError(msg)

        z_corrected = copy.copy(self.z)
        static_shift = np.zeros((len(self.z), 2, 2))

        for idx_f in range(len(self.z)):
            # correct for x-direction
            z_corrected[idx_f, 0, :] = self.z[idx_f, 0, :] / np.sqrt(
                lo_x_factors[idx_f]
            )
            # correct for y-direction
            z_corrected[idx_f, 1, :] = self.z[idx_f, 1, :] / np.sqrt(
                lo_y_factors[idx_f]
            )
            # make static shift array
            static_shift[idx_f, 0, 0] = np.sqrt(lo_x_factors[idx_f])
            static_shift[idx_f, 1, 1] = np.sqrt(lo_y_factors[idx_f])

        return static_shift, z_corrected

    def remove_distortion(self, distortion_tensor, distortion_err_tensor=None):
        """
        Remove distortion D form an observed impedance tensor Z to obtain
        the uperturbed "correct" Z0:
        Z = D * Z0

        Propagation of errors/uncertainties included


        :param distortion_tensor: real distortion tensor as a 2x2
        :type distortion_tensor: np.ndarray(2, 2, dtype=real)


        :param distortion_err_tensor: default is None
        :type distortion_err_tensor: np.ndarray(2, 2, dtype=real),

		:returns: input distortion tensor
        :rtype: np.ndarray(2, 2, dtype='real')

		:returns: impedance tensor with distorion removed
        :rtype: np.ndarray(num_freq, 2, 2, dtype='complex')


		:returns: impedance tensor error after distortion is removed
        :rtype: np.ndarray(num_freq, 2, 2, dtype='complex')


  		:Example: ::

  			>>> import mtpy.core.z as mtz
  			>>> distortion = np.array([[1.2, .5],[.35, 2.1]])
  			>>> d, new_z, new_z_err = z_obj.remove_distortion(distortion)
              
        """

        if distortion_err_tensor is None:
            distortion_err_tensor = np.zeros_like(distortion_tensor)
        # for all freq, calculate D.Inverse, then obtain Z0 = D.I * Z
        try:
            if not (len(distortion_tensor.shape) in [2, 3]) and (
                len(distortion_err_tensor.shape) in [2, 3]
            ):
                msg = "Distortion tensor and error are not correct shape"
                self._logger.error(msg)
                raise ValueError(msg)
            if (
                len(distortion_tensor.shape) == 3
                or len(distortion_err_tensor.shape) == 3
            ):
                self._logger.info(
                    "Distortion is not time-dependent - taking only first"
                    + "of given distortion tensors"
                )
                try:
                    distortion_tensor = distortion_tensor[0]
                    distortion_err_tensor = distortion_err_tensor[0]
                except IndexError:
                    msg = "Distortion tensor and error are not correct shape"
                    self._logger.error(msg)
                    raise ValueError(msg)

            if not (distortion_tensor.shape == (2, 2)) and (
                distortion_err_tensor.shape == (2, 2)
            ):
                msg = "Distortion tensor and error are not correct shape"
                self._logger.error(msg)
                raise ValueError(msg)

            distortion_tensor = np.matrix(np.real(distortion_tensor))

        except ValueError:
            msg = "Input distortion tensor, must be (2, 2)"
            raise MTpyError_Z(msg)

        try:
            DI = distortion_tensor.I
        except np.linalg.LinAlgError:
            raise MTpyError_Z(
                "The provided distortion tensor is singular cannot be used."
            )

        # propagation of errors (using 1-norm) - step 1 - inversion of D:
        DI_err = np.zeros_like(distortion_err_tensor)

        # todo :include error on  determinant!!
        # D_det = np.linalg.det(distortion_tensor)

        dummy, DI_err = MTcc.invertmatrix_incl_errors(
            distortion_tensor, distortion_err_tensor
        )

        # propagation of errors - step 2 - product of D.inverse and Z;
        # D.I * Z, making it 4 summands for each component:
        z_corrected = np.zeros_like(self.z)
        z_corrected_err = np.zeros_like(self.z_err)

        for idx_f in range(len(self.z)):
            z_corrected[idx_f] = np.array(np.dot(DI, np.matrix(self.z[idx_f])))
            for ii in range(2):
                for jj in range(2):
                    z_corrected_err[idx_f, ii, jj] = np.sum(
                        np.abs(
                            np.array(
                                [
                                    DI_err[ii, 0] * self.z[idx_f, 0, jj],
                                    DI[ii, 0] * self.z_err[idx_f, 0, jj],
                                    DI_err[ii, 1] * self.z[idx_f, 1, jj],
                                    DI[ii, 1] * self.z_err[idx_f, 1, jj],
                                ]
                            )
                        )
                    )

        return distortion_tensor, z_corrected, z_corrected_err

    def _compute_det_variance(self):
        """
        compute the variance of the determinant of Z, 
        """

    @property
    def only_1d(self):
        """
        Return Z in 1D form.

        If Z is not 1D per se, the diagonal elements are set to zero,
        the off-diagonal elements keep their signs, but their absolute
        is set to the mean of the original Z off-diagonal absolutes.
        """

        z1d = copy.copy(self.z)

        for ii in range(len(z1d)):
            z1d[ii, 0, 0] = 0
            z1d[ii, 1, 1] = 0
            sign01 = np.sign(z1d[ii, 0, 1])
            sign10 = np.sign(z1d[ii, 1, 0])
            mean1d = 0.5 * (z1d[ii, 1, 0] + z1d[ii, 0, 1])
            z1d[ii, 0, 1] = sign01 * mean1d
            z1d[ii, 1, 0] = sign10 * mean1d

        return z1d

    @property
    def only_2d(self):
        """
        Return Z in 2D form.

        If Z is not 2D per se, the diagonal elements are set to zero.
        """

        z2d = copy.copy(self.z)

        for ii in range(len(z2d)):
            z2d[ii, 0, 0] = 0
            z2d[ii, 1, 1] = 0

        return z2d

    @property
    def trace(self):
        """
        Return the trace of Z

        :returns: Trace(z)
        :rtype: np.ndarray(nfreq, 2, 2)

        """

        tr = np.array([np.trace(ii) for ii in self.z])

        return tr

    @property
    def trace_err(self):
        """
        Return the trace of Z

        :returns: Trace(z)
        :rtype: np.ndarray(nfreq, 2, 2)

        """

        tr_err = None
        if self.z_err is not None:
            tr_err = np.zeros_like(self.trace, dtype=np.float)
            tr_err[:] = self.z_err[:, 0, 0] + self.z_err[:, 1, 1]

        return tr_err

    @property
    def skew(self):
        """
        Returns the skew of Z as defined by Z[0, 1] + Z[1, 0]

        .. note:: This is not the MT skew, but simply the linear algebra skew


        :returns: skew
        :rtype: np.ndarray(nfreq, 2, 2)
        """

        skew = np.array([ii[0, 1] - ii[1, 0] for ii in self.z])

        return skew

    @property
    def skew_err(self):
        """
        Returns the skew error of Z as defined by Z_err[0, 1] + Z_err[1, 0]

        .. note:: This is not the MT skew, but simply the linear algebra skew

        :returns: skew_err
        :rtype: np.ndarray(nfreq, 2, 2)
        """

        skew_err = None
        if self.z_err is not None:
            skew_err = np.zeros_like(self.skew, dtype=np.float)
            skew_err[:] = self.z_err[:, 0, 1] + self.z_err[:, 1, 0]

        return skew_err

    @property
    def det(self):
        """
        Return the determinant of Z

        :returns: det_Z
        :rtype: np.ndarray(nfreq)
        """

        det_Z = np.array([np.linalg.det(ii) for ii in self.z])

        return det_Z

    @property
    def det_err(self):
        """
        Return the determinant of Z error

        :returns: det_Z_err
        :rtype: np.ndarray(nfreq)
        """
        det_Z_err = None
        if self.z_err is not None:
            det_Z_err = np.zeros_like(self.det, dtype=np.float)
            # components of the impedance tensor are not independent variables
            # so can't use standard error propagation
            # calculate manually:
            # difference of determinant of z + z_err and z - z_err then divide by 2
            det_Z_err[:] = (
                np.abs(
                    np.linalg.det(self.z + self.z_err)
                    - np.linalg.det(self.z - self.z_err)
                )
                / 2.0
            )
        return det_Z_err

    @property
    def norm(self):
        """
        Return the 2-/Frobenius-norm of Z

        :returns: norm
        :rtype: np.ndarray(nfreq)
        """

        norm = np.array([np.linalg.norm(ii) for ii in self.z])

        return norm

    @property
    def norm_err(self):
        """
        Return the 2-/Frobenius-norm of Z  error

        :returns: norm_err
        :rtype: np.ndarray(nfreq)
        """
        norm_err = None

        if self.z_err is not None:
            norm_err = np.zeros_like(self.norm, dtype=np.float)
            for idx, z_tmp in enumerate(self.z):
                value = self.norm[idx]
                error_matrix = self.z_err[idx]
                radicand = 0.0
                for ii in range(2):
                    for jj in range(2):
                        radicand += (error_matrix[ii, jj] * np.real(z_tmp[ii, jj])) ** 2
                        radicand += (error_matrix[ii, jj] * np.imag(z_tmp[ii, jj])) ** 2

                norm_err[idx] = 1.0 / value * np.sqrt(radicand)

        return norm_err

    @property
    def invariants(self):
        """
        Return a dictionary of Z-invariants.

        Contains
    		-----------
    			* z1
    			* det
    			* det_real
    			* det_imag
    			* trace
    			* skew
    			* norm
    			* lambda_plus/minus,
    			* sigma_plus/minus
        """

        invariants_dict = {}

        z1 = (self.z[:, 0, 1] - self.z[:, 1, 0]) / 2.0
        invariants_dict["z1"] = z1

        invariants_dict["det"] = self.det[0]

        det_real = np.array([np.linalg.det(ii) for ii in np.real(self.z)])
        invariants_dict["det_real"] = det_real

        det_imag = np.array([np.linalg.det(ii) for ii in np.imag(self.z)])
        invariants_dict["det_imag"] = det_imag

        invariants_dict["trace"] = self.trace

        invariants_dict["skew"] = self.skew

        invariants_dict["norm"] = self.norm

        invariants_dict["lambda_plus"] = z1 + np.sqrt(z1 * z1 / self.det)

        invariants_dict["lambda_minus"] = z1 - np.sqrt(z1 * z1 / self.det)

        invariants_dict["sigma_plus"] = (
            0.5 * self.norm ** 2
            + np.sqrt(0.25 * self.norm ** 4)
            + np.abs(self.det ** 2)
        )

        invariants_dict["sigma_minus"] = (
            0.5 * self.norm ** 2
            - np.sqrt(0.25 * self.norm ** 4)
            + np.abs(self.det ** 2)
        )

        return invariants_dict


# ======================================================================
#                               TIPPER
# ======================================================================
class Tipper(object):
    """
    Tipper class --> generates a Tipper-object.

    Errors are given as standard deviations (sqrt(VAR))

    :param tipper_array: tipper array in the shape of [Tx, Ty]
                         *default* is None
    :type tipper_array: np.ndarray((nf, 1, 2), dtype='complex')


    :param tipper_err_array: array of estimated tipper errors
                             in the shape of [Tx, Ty].
                             Must be the same shape as tipper_array.
                             *default* is None
    :type tipper_err_array: np.ndarray((nf, 1, 2))


    :param freq: array of frequencies corresponding to the tipper elements.
                 Must be same length as tipper_array.
                 *default* is None
    :type freq: np.ndarray(nf)


    =============== ===========================================================
    Attributes      Description
    =============== ===========================================================
    freq            array of frequencies corresponding to elements of z
    rotation_angle  angle of which data is rotated by

    tipper          tipper array
    tipper_err       tipper error array
    =============== ===========================================================

    =============== ===========================================================
    Methods         Description
    =============== ===========================================================
    mag_direction   computes magnitude and direction of real and imaginary
                    induction arrows.
    amp_phase       computes amplitude and phase of Tx and Ty.
    rotate          rotates the data by the given angle
    =============== ===========================================================
    """

    def __init__(self, tipper_array=None, tipper_err_array=None, freq=None):
        """
        initialize
        """
        self._logger = get_mtpy_logger(self.__class__.__name__)
        self._tipper = tipper_array
        self._tipper_err = tipper_err_array
        self._freq = freq

        self.rotation_angle = 0.0
        if self.tipper is not None:
            self.rotation_angle = np.zeros((len(self.tipper)))

        self._amplitude = None
        self._amplitude_err = None
        self._phase = None
        self._phase_err = None

        self._mag_real = None
        self._mag_imag = None
        self._angle_real = None
        self._angle_imag = None
        self._mag_err = None
        self._angle_err = None

        if self._tipper is not None and self._freq is not None:
            self.compute_amp_phase()
            self.compute_mag_direction()

    def __str__(self):
        lines = ["Induction Vector (Tippers)", "-" * 40]
        if self.freq is not None:
            lines.append(f"\tNumber of frequencies:  {self.freq.size}")
            lines.append(
                f"\tFrequency range:        {self.freq.min():.5E} -- {self.freq.max():.5E} Hz"
            )
            lines.append(
                f"\tPeriod range:           {1/self.freq.max():.5E} -- {1/self.freq.min():.5E} s"
            )
            lines.append("")
            lines.append("\tElements:")
            for zz, ff in zip(self.tipper, self.freq):
                lines.append(f"\tFrequency: {ff:5E} Hz -- Period {1/ff} s")
                lines.append(
                    "\t\t"
                    + np.array2string(
                        zz,
                        formatter={
                            "complex_kind": lambda x: f"{x.real:.4e}{x.imag:+.4E}"
                        },
                    ).replace("\n", "\n\t\t")
                )
        else:
            if self.tipper is not None:
                lines.append("Elements:")
                for ff, zz in enumerate(self.tipper):
                    lines.append(f"\tIndex {ff}")
                    lines.append(
                        "\t\t"
                        + np.array2string(
                            zz,
                            formatter={
                                "complex_kind": lambda x: f"{x.real:.4e}{x.imag:+.4E}"
                            },
                        ).replace("\n", "\n\t\t")
                    )

        return "\n".join(lines)

    def __repr__(self):
        return self.__str__()

    def __eq__(self, other):
        if not isinstance(other, Tipper):
            msg = f"Cannot compare {type(other)} with Tipper"
            self._logger.error(msg)
            raise MTpyError_Tipper(msg)

        if (self.tipper != other.tipper).all():
            return False

        if (self.freq != other.freq).all():
            return False
        
        if (self.tipper_err != other.tipper_err).all():
            return False

        return True

    # ==========================================================================
    # Define get/set and properties
    # ==========================================================================
    # ----freq----------------------------------------------------------
    @property
    def freq(self):
        return self._freq

    @freq.setter
    def freq(self, freq_arr):
        """
        Set the array of freq.

        :param freq_arr: array of frequnecies (Hz)
        :type freq_arr: np.ndarray(num_frequencies)
        """
        if freq_arr is None:
            return

        self._freq = np.array(freq_arr, dtype="float")

        if self.tipper is not None:
            if self.tipper.shape[0] != len(self._freq):
                msg = (
                    "New freq array is not correct shape for existing z"
                    + "new: {self._freq.size} != old: {self.tipper.shape[0]}"
                )
                self._logger.error(msg)
                raise MTpyError_Tipper

        # for consistency recalculate amplitude and phase
        self.compute_amp_phase()

    # ---tipper--------------------------------------------------------------
    @property
    def tipper(self):
        return self._tipper

    @tipper.setter
    def tipper(self, tipper_array):
        """
        Set the attribute *tipper*

        :param tipper_array: tipper array in the shape of [Tx, Ty]
                             *default* is None
        :type tipper_array: np.ndarray((nf, 1, 2), dtype='complex')
        """
        if tipper_array is None:
            return

        if not isinstance(tipper_array, np.ndarray):
            tipper_array = np.array(tipper_array, dtype="complex")

        if not tipper_array.dtype in ["complex"]:
            tipper_array = tipper_array.astype("complex")

        # check to see if the new tipper array is the same shape as the old
        if self._tipper is not None and self._tipper.shape != tipper_array.shape:
            msg = (
                "Shape of new array does not match old.  "
                + f"new shape {tipper_array.shape} != "
                + f"old shape {self._tipper.shape}. "
                + "Make a new Tipper instance to be save."
            )
            self._logger.error(msg)
            raise MTpyError_Tipper(msg)

        if len(tipper_array.shape) == 3:
            if tipper_array.shape[1:3] == (1, 2):
                self._tipper = tipper_array
            else:
                msg = f"Input array must be shape (n, 1, 2) not {tipper_array.shape}"
                self._logger.error(msg)
                raise MTpyError_Tipper(msg)

        elif len(tipper_array.shape) == 2:
            if tipper_array.shape == (1, 2):
                self._tipper = tipper_array.reshape((1, 1, 2))
                self._logger.debug(
                    "setting input tipper with shape (1, 2) to (1, 1, 2)"
                )
            else:
                msg = f"Input array must be shape (n, 1, 2) not {tipper_array.shape}"
                self._logger.error(msg)
                raise MTpyError_Tipper(msg)
        else:
            msg = f"{tipper_array.shape} are not the correct dimensions, must be (n, 1, 2)"
            self._logger.error(msg)
            raise MTpyError_Tipper(msg)

        # neeed to set the rotation angle such that it is an array
        if self.rotation_angle is float:
            self.rotation_angle = np.repeat(self.rotation_angle, len(self._tipper))

        # for consistency recalculate mag and angle
        self.compute_mag_direction()

        # for consistency recalculate amplitude and phase
        self.compute_amp_phase()

    # ----tipper error---------------------------------------------------------
    @property
    def tipper_err(self):
        return self._tipper_err

    @tipper_err.setter
    def tipper_err(self, tipper_err_array):
        """
        Set the attribute *tipper_err*.

        :param tipper_err_array: array of estimated tipper errors
                                 in the shape of [Tx, Ty].
                                 Must be the same shape as tipper_array.
                                 *default* is None
        :type tipper_err_array: np.ndarray((nf, 1, 2))
        """
        if tipper_err_array is None:
            return

        if not isinstance(tipper_err_array, np.ndarray):
            tipper_err_array = np.array(tipper_err_array, dtype="float")

        if not tipper_err_array.dtype in ["float"]:
            tipper_err_array = tipper_err_array.astype("float")

        if len(tipper_err_array.shape) == 3:
            if not tipper_err_array.shape[1:3] == (1, 2):
                msg = (
                    f"Input array must be shape (n, 1, 2) not {tipper_err_array.shape}"
                )
                self._logger.error(msg)
                raise MTpyError_Tipper(msg)

        elif len(tipper_err_array.shape) == 2:
            if tipper_err_array.shape == (1, 2):
                tipper_err_array = tipper_err_array.reshape((1, 1, 2))
                self._logger.debug(
                    "setting input tipper with shape (1, 2) to (1, 1, 2)"
                )
            else:
                msg = (
                    f"Input array must be shape (n, 1, 2) not {tipper_err_array.shape}"
                )
                self._logger.error(msg)
                raise MTpyError_Tipper(msg)
        else:
            msg = f"{tipper_err_array.shape} are not the correct dimensions, must be (n, 1, 2)"
            self._logger.error(msg)
            raise MTpyError_Tipper(msg)

        # check to see if the new tipper array is the same shape as the old
        if self._tipper is not None and self._tipper.shape != tipper_err_array.shape:
            raise MTpyError_Tipper(
                "Shape of new error array does not match old"
                + f"new shape {tipper_err_array.shape} != old shape {self._tipper.shape}"
            )

        self._tipper_err = tipper_err_array

        # for consistency recalculate mag and angle
        self.compute_mag_direction()

        # for consistency recalculate amplitude and phase
        self.compute_amp_phase()

    # ----amplitude and phase
    def compute_amp_phase(self):
        """
        Sets attributes:
    			* *amplitude*
    			* *phase*
    			* *amplitude_err*
    			* *phase_err*

        values for resistivity are in in Ohm m and phase in degrees.
        """

        if self.tipper is None:
            # logging.error( 'tipper array is None - cannot calculate rho/phi')
            # print 'tipper array is None - cannot calculate rho/phi'
            return None

        self._amplitude_err = None
        self._phase_err = None
        if self.tipper_err is not None:
            self._amplitude_err = np.zeros(self.tipper_err.shape)
            self._phase_err = np.zeros(self.tipper_err.shape)

        self._amplitude = np.abs(self.tipper)
        self._phase = np.rad2deg(np.angle(self.tipper))

        if self.tipper_err is not None:
            for idx_f in range(len(self.tipper)):
                for jj in range(2):
                    if self.tipper_err is not None:
                        if type(self.tipper) == np.ma.core.MaskedArray:
                            if self.tipper.mask[idx_f, 0, jj]:
                                continue
                        r_err, phi_err = MTcc.propagate_error_rect2polar(
                            np.real(self.tipper[idx_f, 0, jj]),
                            self.tipper_err[idx_f, 0, jj],
                            np.imag(self.tipper[idx_f, 0, jj]),
                            self.tipper_err[idx_f, 0, jj],
                        )

                        self.amplitude_err[idx_f, 0, jj] = r_err
                        self._phase_err[idx_f, 0, jj] = phi_err

    def set_amp_phase(self, r_array, phi_array):
        """
        Set values for amplitude(r) and argument (phi - in degrees).

        Updates the attributes:
    			* tipper
    			* tipper_err

        """

        if self.tipper is not None:

            tipper_new = copy.copy(self.tipper)

            if self.tipper.shape != r_array.shape:
                self._logger.error(
                    'Error - shape of "r" array does not match shape of '
                    + "tipper array: %s ; %s"
                    % (str(r_array.shape), str(self.tipper.shape))
                )
                return

            if self.tipper.shape != phi_array.shape:
                self._logger.error(
                    'Error - shape of "phi" array does not match shape of '
                    + "tipper array: %s ; %s"
                    % (str(phi_array.shape), str(self.tipper.shape))
                )
                return
        else:

            tipper_new = np.zeros(r_array.shape, "complex")

            if r_array.shape != phi_array.shape:
                self._logger.error(
                    'Error - shape of "phi" array does not match shape '
                    + 'of "r" array: %s ; %s'
                    % (str(phi_array.shape), str(r_array.shape))
                )
                return

        # assert real array:
        if np.linalg.norm(np.imag(r_array)) != 0:
            self._logger.error('Error - array "r" is not real valued !')
            return
        if np.linalg.norm(np.imag(phi_array)) != 0:
            self._logger.error('Error - array "phi" is not real valued !')
            return

        for idx_f in range(len(r_array)):
            for jj in range(2):
                tipper_new[idx_f, 0, jj] = cmath.rect(
                    r_array[idx_f, 0, jj], math.radians(phi_array[idx_f, 0, jj])
                )

        self.tipper = tipper_new

        # for consistency recalculate amplitude and phase
        self.compute_amp_phase()
        self.compute_mag_direction()

    # ---------------------------------
    # properties
    @property
    def amplitude(self):
        return self._amplitude

    @property
    def phase(self):
        return self._phase

    @property
    def amplitude_err(self):
        return self._amplitude_err

    @property
    def phase_err(self):
        return self._phase_err

    # ----magnitude and direction----------------------------------------------
    def compute_mag_direction(self):
        """
        computes the magnitude and direction of the real and imaginary
        induction vectors.
        """

        if self.tipper is None:
            return None
        self._mag_real = np.sqrt(
            self.tipper[:, 0, 0].real ** 2 + self.tipper[:, 0, 1].real ** 2
        )
        self._mag_imag = np.sqrt(
            self.tipper[:, 0, 0].imag ** 2 + self.tipper[:, 0, 1].imag ** 2
        )

        self._mag_err = None
        self._angle_err = None
        # get the angle, need to make both parts negative to get it into the
        # parkinson convention where the arrows point towards the conductor

        self._angle_real = np.rad2deg(
            np.arctan2(-self.tipper[:, 0, 1].real, -self.tipper[:, 0, 0].real)
        )

        self._angle_imag = np.rad2deg(
            np.arctan2(-self.tipper[:, 0, 1].imag, -self.tipper[:, 0, 0].imag)
        )

        ## estimate error: THIS MAYBE A HACK
        if self.tipper_err is not None:
            self._mag_err = np.sqrt(
                self.tipper_err[:, 0, 0] ** 2 + self.tipper_err[:, 0, 1] ** 2
            )
            self._angle_err = (
                np.rad2deg(
                    np.arctan2(self.tipper_err[:, 0, 0], self.tipper_err[:, 0, 1])
                )
                % 45
            )

    def set_mag_direction(self, mag_real, ang_real, mag_imag, ang_imag):
        """
        computes the tipper from the magnitude and direction of the real
        and imaginary components.

        Updates tipper

        No error propagation yet
        """

        self.tipper[:, 0, 0].real = np.sqrt(
            (mag_real ** 2 * np.arctan(ang_real) ** 2) / (1 - np.arctan(ang_real) ** 2)
        )

        self.tipper[:, 0, 1].real = np.sqrt(
            mag_real ** 2 / (1 - np.arctan(ang_real) ** 2)
        )

        self.tipper[:, 0, 0].imag = np.sqrt(
            (mag_imag ** 2 * np.arctan(ang_imag) ** 2) / (1 - np.arctan(ang_imag) ** 2)
        )

        self.tipper[:, 0, 1].imag = np.sqrt(
            mag_imag ** 2 / (1 - np.arctan(ang_imag) ** 2)
        )
        # for consistency recalculate mag and angle
        self.compute_mag_direction()
        self.compute_amp_phase()

    @property
    def mag_real(self):
        return self._mag_real

    @property
    def mag_imag(self):
        return self._mag_imag

    @property
    def angle_real(self):
        return self._angle_real

    @property
    def angle_imag(self):
        return self._angle_imag

    @property
    def mag_err(self):
        return self._mag_err

    @property
    def angle_err(self):
        return self._angle_err

    # ----rotate---------------------------------------------------------------
    def rotate(self, alpha):
        """
        Rotate  Tipper array.

        Rotation angle must be given in degrees. All angles are referenced
        to geographic North=0, positive in clockwise direction.
        (Mathematically negative!)

        In non-rotated state, 'X' refs to North and 'Y' to East direction.

        Updates the attributes:
    			* *tipper*
    			* *tipper_err*
    			* *rotation_angle*

        """

        if self.tipper is None:
            self._logger.error('tipper array is "None" - I cannot rotate that')
            return

        # check for iterable list/set of angles - if so, it must have length 1
        # or same as len(tipper):
        if np.iterable(alpha) == 0:
            try:
                degreeangle = float(alpha % 360)
            except ValueError:
                self._logger.error('"Angle" must be a valid number (in degrees)')
                return

            # make an n long list of identical angles
            lo_angles = [degreeangle for ii in self.tipper]
        elif len(alpha) == 1:
            try:
                degreeangle = float(alpha % 360)
            except ValueError:
                self._logger.error('"Angle" must be a valid number (in degrees)')
                return
            # make an n long list of identical angles
            lo_angles = [degreeangle for ii in self.tipper]
        else:
            try:
                lo_angles = [float(ii % 360) for ii in alpha]
            except ValueError:
                self._logger.error('"Angles" must be valid numbers (in degrees)')
                return

        self.rotation_angle = np.array(
            [
                (oldangle + lo_angles[ii]) % 360
                for ii, oldangle in enumerate(self.rotation_angle)
            ]
        )

        if len(lo_angles) != len(self.tipper):
            self._logger.error(
                'Wrong number Number of "angles" - need %ii ' % (len(self.tipper))
            )
            self.rotation_angle = 0.0
            return

        tipper_rot = copy.copy(self.tipper)
        tipper_err_rot = copy.copy(self.tipper_err)

        for idx_freq in range(len(tipper_rot)):
            angle = lo_angles[idx_freq]

            if self.tipper_err is not None:
<<<<<<< HEAD
                (
                    tipper_rot[idx_freq],
                    tipper_err_rot[idx_freq],
                ) = MTcc.rotatevector_incl_errors(
                    self.tipper[idx_freq, :, :], angle, self.tipper_err[idx_freq, :, :]
                )
            else:
                tipper_rot[idx_freq], tipper_err_rot = MTcc.rotatevector_incl_errors(
                    self.tipper[idx_freq, :, :], angle
                )
=======
                tipper_rot[idx_freq], tipper_err_rot[idx_freq] = \
                    MTcc.rotate_vector_with_errors(self.tipper[idx_freq, :, :],
                                                  angle,
                                                  self.tipper_err[idx_freq, :, :])
            else:
                tipper_rot[idx_freq], tipper_err_rot = \
                    MTcc.rotate_vector_with_errors(self.tipper[idx_freq, :, :],
                                                  angle)
>>>>>>> 0a555358

        self.tipper = tipper_rot
        self.tipper_err = tipper_err_rot

        # for consistency recalculate mag and angle
        self.compute_mag_direction()

        # for consistency recalculate amplitude and phase
        self.compute_amp_phase()


# ------------------------
def correct4sensor_orientation(Z_prime, Bx=0, By=90, Ex=0, Ey=90, Z_prime_error=None):
    """
    Correct a Z-array for wrong orientation of the sensors.

    Assume, E' is measured by sensors orientated with the angles
        E'x: a
        E'y: b

    Assume, B' is measured by sensors orientated with the angles
        B'x: c
        B'y: d

    With those data, one obtained the impedance tensor Z':
        E' = Z' * B'

    Now we define change-of-basis matrices T,U so that
        E = T * E'
        B = U * B'

    =>   T contains the expression of the E'-basis in terms of E
    (the standard basis)
    and  U contains the expression of the B'-basis in terms of B
    (the standard basis)
    The respective expressions for E'x-basis vector and E'y-basis
    vector are the columns of T.
    The respective expressions for B'x-basis vector and B'y-basis
    vector are the columns of U.

    We obtain the impedance tensor in default coordinates as:

    E' = Z' * B' => T^(-1) * E = Z' * U^(-1) * B
                 => E = T * Z' * U^(-1) * B
                 => Z = T * Z' * U^(-1)

    :param Z_prime: impedance tensor to be adjusted
    :dtype Z_prime: np.ndarray(num_freq, 2, 2, dtype='complex')


    :param Bx: orientation of Bx relative to geographic north (0)
				   *default* is 0
    :type Bx: float (angle in degrees)

    :param By:
    :type By: float (angle in degrees)
		         orientation of By relative to geographic north (0)
				 *default* is 90

    :param Ex: orientation of Ex relative to geographic north (0)
				   *default* is 0
    :type Ex: float (angle in degrees)

    :param Ey: orientation of Ey relative to geographic north (0)
				  *default* is 90
    :type Ey: float (angle in degrees)

    :param Z_prime_error: impedance tensor error (std)
            					 *default* is None
    :type Z_prime_error: np.ndarray(Z_prime.shape)

    :returns: adjusted impedance tensor
    :rtype: np.ndarray(Z_prime.shape, dtype='complex')

    :returns: impedance tensor standard deviation in
					default orientation
    :rtype: np.ndarray(Z_prime.shape, dtype='real')
    """
    try:
        if len(Z_prime.shape) != 2:
            raise
        if Z_prime.shape != (2, 2):
            raise

        if Z_prime.dtype not in ["complex", "float", "int"]:
            raise

        Z_prime = np.matrix(Z_prime)

    except:
        raise MTpyError_input_arguments(
            "ERROR - Z array not valid!" + "Must be 2x2 complex array"
        )

    if Z_prime_error is not None:
        try:
            if len(Z_prime_error.shape) != 2:
                raise
            if Z_prime_error.shape != (2, 2):
                raise

            if Z_prime_error.dtype not in ["float", "int"]:
                raise

        except:
            raise MTpyError_input_arguments(
                "ERROR - Z-error array not" + "valid! Must be 2x2 real array"
            )

    T = np.matrix(np.zeros((2, 2)))
    U = np.matrix(np.zeros((2, 2)))

    dummy1 = cmath.rect(1, math.radians(Ex))

    T[0, 0] = np.real(dummy1)
    T[1, 0] = np.imag(dummy1)
    dummy2 = cmath.rect(1, math.radians(Ey))
    T[0, 1] = np.real(dummy2)
    T[1, 1] = np.imag(dummy2)

    dummy3 = cmath.rect(1, math.radians(Bx))
    U[0, 0] = np.real(dummy3)
    U[1, 0] = np.imag(dummy3)
    dummy4 = cmath.rect(1, math.radians(By))
    U[0, 1] = np.real(dummy4)
    U[1, 1] = np.imag(dummy4)

    try:
        z_arr = np.array(np.dot(T, np.dot(Z_prime, U.I)))
    except:
        raise MTpyError_input_arguments(
            "ERROR - Given angles do not"
            + "define basis for 2 dimensions - cannot convert Z'"
        )

    z_err_arr = copy.copy(Z_prime_error)

    # TODO: calculate error propagation

    return z_arr, z_err_arr<|MERGE_RESOLUTION|>--- conflicted
+++ resolved
@@ -152,10 +152,8 @@
                         )
                         self._resistivity_err[idx_f, ii, jj] = (
                             self._resistivity[idx_f, ii, jj] * r_err
-<<<<<<< HEAD
                         )
-=======
->>>>>>> 0a555358
+
                         self._phase_err[idx_f, ii, jj] = phi_err
 
     def set_res_phase(
@@ -726,15 +724,6 @@
                 angle = 0.0
 
             if self.z_err is not None:
-<<<<<<< HEAD
-                z_rot[idx_freq], z_err_rot[idx_freq] = MTcc.rotatematrix_incl_errors(
-                    self.z[idx_freq, :, :], angle, self.z_err[idx_freq, :, :]
-                )
-            else:
-                z_rot[idx_freq], z_err_rot = MTcc.rotatematrix_incl_errors(
-                    self.z[idx_freq, :, :], angle
-                )
-=======
                 z_rot[idx_freq], z_err_rot[idx_freq] = \
                     MTcc.rotate_matrix_with_errors(self.z[idx_freq, :, :],
                                                   angle,
@@ -743,7 +732,6 @@
                 z_rot[idx_freq], z_err_rot = \
                     MTcc.rotate_matrix_with_errors(self.z[idx_freq, :, :],
                                                   angle)
->>>>>>> 0a555358
 
         self.z = z_rot
         if self.z_err is not None:
@@ -1819,18 +1807,6 @@
             angle = lo_angles[idx_freq]
 
             if self.tipper_err is not None:
-<<<<<<< HEAD
-                (
-                    tipper_rot[idx_freq],
-                    tipper_err_rot[idx_freq],
-                ) = MTcc.rotatevector_incl_errors(
-                    self.tipper[idx_freq, :, :], angle, self.tipper_err[idx_freq, :, :]
-                )
-            else:
-                tipper_rot[idx_freq], tipper_err_rot = MTcc.rotatevector_incl_errors(
-                    self.tipper[idx_freq, :, :], angle
-                )
-=======
                 tipper_rot[idx_freq], tipper_err_rot[idx_freq] = \
                     MTcc.rotate_vector_with_errors(self.tipper[idx_freq, :, :],
                                                   angle,
@@ -1839,7 +1815,6 @@
                 tipper_rot[idx_freq], tipper_err_rot = \
                     MTcc.rotate_vector_with_errors(self.tipper[idx_freq, :, :],
                                                   angle)
->>>>>>> 0a555358
 
         self.tipper = tipper_rot
         self.tipper_err = tipper_err_rot
