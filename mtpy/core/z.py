#!/usr/bin/env python

"""
mtpy/mtpy/core/z.py

Contains classes and functions for handling impedance tensors (Z). 
 
    Class:
    "Z" contains information about an impedance tensor Z. 

        Methods:
        - set_z
        - set_zerr
        - rho
        - phi
        - set_res_phase
        - inverse
        - rotate
        - no_ss
        - no_distortion
        - no_ss_no_distortion
        - ellipticity
        - resistivity
        - invariants


    Class:
    "Tipper" contains information about the (complex valued) Tipper vector. 

        Methods:

        - set_tipper
        - set_tippererr
        - set_r_phi
        - rotate

    Functions:

     - rotate_z
     - remove_distortion
     - remove_ss
     - remove_ss_and_distortion
     - z2rhophi
     - rotate_tipper
     - _read_z_array
     - _read_tipper_array

@UofA, 2013
(LK)

"""

#=================================================================
import numpy as np
import math, cmath
import copy
import sys

import mtpy.utils.calculator as MTcc
import mtpy.utils.exceptions as MTex
import mtpy.utils.format as MTft

#=================================================================


#------------------------
class Z(object):
    """
        Z class - generates an impedance tensor (Z-) object.

        Methods  include rotations/combinations of Z instances, as well as 
        calculation of invariants, inverse, amplitude/phase,...
        MTcculation of invariants, inverse, amplitude/phase,...

        
        Z is a complex array of the form (n_frequency, 2, 2), 
        with indices in the following order: 
            Zxx: (0,0) - Zxy: (0,1) - Zyx: (1,0) - Zyy: (1,1)   

        All errors are given as standard deviations (sqrt(VAR))


    """

    def __init__(self, z_array = None, zerr_array = None):
        """
            Initialise an instance of the Z class.

            Optional input:
            z_array : Numpy array containing Z values
            zerr_array : Numpy array containing Z-error values (NOT variance, 
			but stddev!)

            Initialise the attributes with None
        """    

        self.z = None
        self.zerr = None
              
        try:
            if len(z_array.shape) == 3 and z_array.shape[1:3] == (2,2):
                if z_array.dtype in ['complex', 'float', 'int']:
                    self.z = z_array
        except:
            pass

        try:
            if len(z_array.shape) == 2 and z_array.shape == (2,2):
                if z_array.dtype in ['complex', 'float','int']:
                    self.z = np.zeros((1,2,2),'complex')
                    self.z[0] = z_array            
        except:
            pass

        try:
            if len(zerr_array.shape) == 3 and zerr_array.shape[1:3] == (2,2):
                if zerr_array.dtype in ['float', 'int']:
                    self.zerr = zerr_array
        except:
            pass
        try:
            if len(zerr_array.shape) == 2 and zerr_array.shape == (2,2):
                if zerr_array.dtype in ['float', 'int']:
                    self.z = np.zeros((1,2,2))
                    self.zerr = zerr_array
        except:
            pass

            
        self._frequency = None

        # if isinstance(edi_object, MTedi.Edi):
        #     self.edi_object = edi_object
        #     self.frequency = edi_object.frequency
        #     self.z = edi_object.z
        #     if  edi_object.zerr  is not None:
        #         self.zerr = edi_object.zerr
        try:
            if len(self.z) != len(zerr_array):
                self.zerr = None
        except:
            pass


        #if (self.z is not None) and (self.zerr is None):
        #    self.zerr = np.zeros(self.z.shape)

        self.rotation_angle = 0.
        if self.z is not None:
            self.rotation_angle = np.zeros((len(self.z)))


    def _set_frequency(self, lo_frequency):
        """
            Set the array of frequency.

            Input:
            list/array of frequency

            No test for consistency!
        """

        if self.z is not None:
            if len(lo_frequency) is not len(self.z):
                print 'length of frequency list/array not correct (%i instead of %i)'%(len(lo_frequency), len(self.z))
                return
         
        self._frequency = np.array(lo_frequency)

<<<<<<< HEAD
    def _get_frequencies(self): return np.array(self._frequencies)
    freq = property(_get_frequencies, _set_frequencies, doc='array of frequencies')
=======
    def _get_frequency(self): 
		return np.array(self._frequency)
		
    frequency = property(_get_frequency, _set_frequency, doc='array of frequency')
>>>>>>> b51591c9

       
    def set_z(self, z_array):
        """
            Set the attribute 'z'.

            Input:
            Z array

            Test for shape, but no test for consistency!

            Nulling the rotation_angle

        """         

        z_orig = self.z 

        if (self.z is not None) and (self.z.shape != z_array.shape):
            print 'Error - shape of "z" array does not match shape of Z array: %s ; %s'%(str(z_array.shape),str(self.z.shape))
            return

        self.z = z_array
        self.rotation_angle = np.zeros((len(z_array)))


    def set_zerr(self, zerr_array):
        """
            Set the attribute 'zerr'.

            Input:
            Zerror array

            Test for shape, but no test for consistency!

        """ 
        if (self.zerr is not None) and (self.zerr.shape != zerr_array.shape):
            print 'Error - shape of "zerr" array does not match shape of Zerr array: %s ; %s'%(str(zerr_array.shape),str(self.zerr.shape))
            return

        self.zerr = zerr_array


    def _get_real(self):
        """
            Return the real part of Z.


        """ 

        if self.z is None:
            print 'z array is None - cannot MTcculate real'
            return

        return np.real(self.z)

        
    def _set_real(self, real_array):
        """
            Set the real part of 'z'.

            Input:
            Z-shaped, real valued array

            Test for shape, but no test for consistency!

        """         

        if (self.z is not None) and (self.z.shape != real_array.shape):
            print 'shape of "real" array does not match shape of Z array: %s ; %s'%(str(real_array.shape),str(self.z.shape))
            return

        #assert real array:
        if np.linalg.norm(np.imag(real_array )) != 0 :
            print 'Error - array "real" is not real valued !'
            return

        i = np.complex(0,1)

        if self.z is not None:
            z_new = real_array + i * self.imag() 
        else:
            z_new = real_array 
                 

        self.z = z_new

    #real = property(_get_real, _set_real, doc='Real part of Z')

    def _get_imag(self):
        """
            Return the imaginary part of Z.

        """

        if self.z is None:
            print 'z array is None - cannot MTcculate imag'
            return


        return np.imag(self.z)

        
    def _set_imag(self, imag_array):
        """
            Set the imaginary part of 'z'.

            Input:
            Z-shaped, real valued array

            Test for shape, but no test for consistency!

        """         


        if (self.z is not None) and (self.z.shape != imag_array.shape):
            print 'Error - shape of "imag" array does not match shape of Z array: %s ; %s'%(str(imag_array.shape),str(self.z.shape))
            return
        
        #assert real array:
        if np.linalg.norm(np.imag(imag_array )) != 0 :
            print 'Error - array "imag" is not real valued !'
            return

        i = np.complex(0,1)
        
        if self.z is not None:
            z_new = self.real() + i * imag_array 
        else:
            z_new = i * imag_array 

        self.z = z_new

    #imag = property(_get_imag, _set_imag, doc='Imaginary part of Z ')

    def _get_res_phase(self):
        """
            Return values for resistivity (rho - in Ohm m) and phase (phase - in degrees).

            Output is a 4-tuple of arrays:
            (Res, Phase, ResError, PhaseError)
        """ 
        
        if self.z is None:
            print 'Z array is None - cannot MTcculate Res/Phase'
            return
			
        reserr = None
        phaseerr = None
        if self.zerr is not None:
            reserr = np.zeros(self.zerr.shape)
            phaseerr = np.zeros(self.zerr.shape)

        res= np.zeros(self.z.shape)
        phase = np.zeros(self.z.shape)


        for idx_f in range(len(self.z)): 

            for i in range(2):                        
                for j in range(2):
                    res[idx_f,i,j] = np.abs(self.z[idx_f,i,j])**2 /self.frequency[idx_f] *0.2
                    phase[idx_f,i,j] = math.degrees(cmath.phase(self.z[idx_f,i,j]))%360
                
                    if self.zerr is not None:

                        r_err, phi_err = MTcc.propagate_error_rect2polar( np.real(self.z[idx_f,i,j]), self.zerr[idx_f,i,j], np.imag(self.z[idx_f,i,j]), self.zerr[idx_f,i,j])

                        reserr[idx_f,i,j] = 0.4 * np.abs(self.z[idx_f,i,j])/self.frequency[idx_f] * r_err
                        phaseerr[idx_f,i,j] = phi_err

        return res, phase, reserr, phaseerr


    res_phase = property(_get_res_phase, doc='Resistivity and Phase angle of Z')



    def set_res_phase(self, res_array, phase_array, reserr_array = None, 
	phaseerr_array = None):
        """
            Set values for resistivity (res - in Ohm m) and phase (phase - in degrees), 
			including error propagation.

            Updates the attributes "z, zerr".

        """ 

        if self.z is not None: 
            z_new = copy.copy(self.z) 

            if self.z.shape != res_array.shape:
                print 'Error - shape of "res" array does not match shape of Z array: %s ; %s'%(str(res_array.shape),str(self.z.shape))
                return

            if self.z.shape != phase_array.shape:
                print 'Error - shape of "phase" array does not match shape of Z array: %s ; %s'%(str(phase_array.shape),str(self.z.shape))
                return
        else:
            z_new = np.zeros(res_array.shape,'complex')
			
            if res_array.shape != phase_array.shape:
                print 'Error - shape of "phase" array does not match shape of "res" array: %s ; %s'%(str(phase_array.shape),str(res_array.shape))
                return


        if (self.frequency is None) or (len(self.frequency) != len(res_array)) :
            raise MTex.MTpyError_EDI('ERROR - cannot set res without correct frequency information - proper "freq" attribute must be defined ')

            
        #assert real array:
        if np.linalg.norm(np.imag(res_array )) != 0 :
            raise MTex.MTpyError_inputarguments( 'Error - array "res" is not real valued !')
            
        if np.linalg.norm(np.imag(phase_array )) != 0 :
            raise MTex.MTpyError_inputarguments( 'Error - array "phase" is not real valued !')
            

        for idx_f in range(len(z_new)):
            for i in range(2):
                for j in range(2):
                    abs_z = np.sqrt(5 * self.frequency[idx_f] * res_array[idx_f,i,j])
                    z_new[idx_f,i,j] = cmath.rect( abs_z, math.radians(phase_array[idx_f,i,j] ))

        self.z = z_new
        
        #---------------------------
        # error propagation:
        if reserr_array is None or  phaseerr_array is None:
            return

        if self.zerr is not None: 
            zerr_new = copy.copy(self.zerr) 

            try:
                if self.zerr.shape != reserr_array.shape:
                    print 'Error - shape of "reserr" array does not match shape of Zerr array: %s ; %s'%(str(reserr_array.shape),str(self.zerr.shape))
                    return

                if self.zerr.shape != phaseerr_array.shape:
                    print 'Error - shape of "phase" array does not match shape of Zerr array: %s ; %s'%(str(phase_array.shape),str(self.z.shape))
                    return
            except:
                print 'Error - "phaseerr" or "reserr" is/are not array(s) - Zerr not set'
                self.zerr = None
                return 

        else:
            z_new = np.zeros(reserr_array.shape,'float')
            try:
                if reserr_array.shape != phaseerr_array.shape:
                    print 'Error - shape of "phase" array does not match shape of "res" array: %s ; %s'%(str(phase_array.shape),str(res_array.shape))
                    return
            except:
                print 'Error - "phaseerr" or "reserr" is/are not array(s) - Zerr not set'
                return 
               
        for idx_f in range(len(zerr_new)):
            for i in range(2):
                for j in range(2):
                    abs_z = np.sqrt(5 * self.frequency[idx_f] * res_array[idx_f,i,j])
                    rel_error_res = reserr_array[idx_f,i,j]/res_array[idx_f,i,j]
                    #relative error varies by a factor of 0.5, which is the exponent in the relation between them:
                    abs_z_error = 0.5 * abs_z * rel_error_res

                    zerr_new[idx_f,i,j] = max(MTcc.propagate_error_polar2rect(abs_z, abs_z_error, phase_array, phaseerr_array))

        self.zerr = zerr_new


    def _get_inverse(self):
        """
            Return the inverse of Z.

            (no error propagtaion included yet)

        """

        if self.z is None :
            print 'z array is "None" - I cannot invert that'
            return
        
        inverse = copy.copy(self.z)
        for idx_f in range(len(inverse)):
            try:
                inverse[idx_f,:,:] = np.array( (np.matrix(self.z[idx_f,:,:])).I )
            except:
                raise MTex.MTpyError_Z('The %ith impedance tensor cannot be inverted'%(idx_f+1))

        return inverse

    inverse = property(_get_inverse, doc='Inverse of Z')

    def rotate(self, alpha):
        """
            Rotate  Z array. Change the rotation angles in Zrot respectively.

            Rotation angle must be given in degrees. All angles are referenced to geographic North, positive in clockwise direction. (Mathematically negative!)

            In non-rotated state, X refs to North and Y to East direction.

            Updates the attributes "z, zerr, zrot".

        """

        if self.z is None :
            print 'Z array is "None" - I cannot rotate that'
            return

        #check for iterable list/set of angles - if so, it must have length 1 or same as len(tipper):
        if np.iterable(alpha) == 0:
            try:
                degreeangle = float(alpha%360)
            except:
                print '"Angle" must be a valid number (in degrees)'
                return

            #make an n long list of identical angles
            lo_angles = [degreeangle for i in self.z]
        else:
            if len(alpha) == 1:
                try:
                    degreeangle = float(alpha%360)
                except:
                    print '"Angle" must be a valid number (in degrees)'
                    return
                #make an n long list of identical angles
                lo_angles = [degreeangle for i in self.z]
            else:                    
                try:
                    lo_angles = [ float(i%360) for i in alpha]
                except:
                    print '"Angles" must be valid numbers (in degrees)'
                    return
            
        self.rotation_angle = [(oldangle + lo_angles[i])%360 
							for i,oldangle in enumerate(self.rotation_angle) ] 

        if len(lo_angles) != len(self.z):
            print 'Wrong number Number of "angles" - I need %i '%(len(self.z))
            #self.rotation_angle = 0.
            return

        z_rot = copy.copy(self.z)
        zerr_rot = copy.copy(self.zerr)

        for idx_freq in range(len(self.z)):
                    
            angle = lo_angles[idx_freq]
            if np.isnan(angle):
                angle = 0.

            if self.zerr is not None:
                z_rot[idx_freq], zerr_rot[idx_freq] = MTcc.rotatematrix_incl_errors(self.z[idx_freq,:,:], angle, self.zerr[idx_freq,:,:])
            else:
                z_rot[idx_freq], zerr_rot = MTcc.rotatematrix_incl_errors(self.z[idx_freq,:,:], angle)


        self.z = z_rot
        self.zerr = zerr_rot
    


    def no_ss(self, reduce_res_factor_x = 1., reduce_res_factor_y = 1.):
        """
        Remove the static shift by providing the respective correction factors for the resistivity in the x and y components.
        (Factors can be determined by using the "Analysis" module for the impedance tensor)

        Assume the original observed tensor Z is built by a static shift S and an unperturbated "correct" Z0 :
            Z = S * Z0

        returns:
            S, Z0   (over all frequency)

        Note:
        The factors are on the resistivity scale, so the entries of the matrix "S" are given by their square-roots! 

        """
        
        #check for iterable list/set of reduce_res_factor_x - if so, it must have length 1 or same as len(z):
        if np.iterable(reduce_res_factor_x) == 0:
            try:
                x_factor = float(reduce_res_factor_x)
            except:
                print '"reduce_res_factor_x" must be a valid numbers'
                return

            lo_x_factors = [x_factor for i in self.z]
        else:
            if len(reduce_res_factor_x) == 1:
                try:
                    x_factor = float(reduce_res_factor_x)
                except:
                    print '"reduce_res_factor_x" must be a valid numbers'
                    return
                lo_x_factors = [x_factor for i in self.z]
            else:                    
                try:
                    lo_x_factors = [x_factor for i in reduce_res_factor_x]
                except:
                    print '"reduce_res_factor_x" must be valid numbers'
                    return
            
        if len(lo_x_factors) != len(self.z):
            print 'Wrong number Number of "reduce_res_factor_x" - need %i '%(len(self.z))
            return
  
        #check for iterable list/set of reduce_res_factor_y - if so, it must have length 1 or same as len(z):
        if np.iterable(reduce_res_factor_y) == 0:
            try:
                y_factor = float(reduce_res_factor_y)
            except:
                print '"reduce_res_factor_y" must be a valid numbers'
                return

            lo_y_factors = [y_factor for i in self.z]
        else:
            if len(reduce_res_factor_y) == 1:
                try:
                    y_factor = float(reduce_res_factor_y)
                except:
                    print '"reduce_res_factor_y" must be a valid numbers'
                    return
                lo_y_factors = [y_factor for i in self.z]
            else:                    
                try:
                    lo_y_factors = [y_factor for i in reduce_res_factor_y]
                except:
                    print '"reduce_res_factor_y" must be valid numbers'
                    return
            
        if len(lo_y_factors) != len(self.z):
            print 'Wrong number Number of "reduce_res_factor_y" - need %i '%(len(self.z))
            return
  

        z_corrected = copy.copy(self.z)
        static_shift = np.zeros((len(self.z),2,2))

        for idx_f in range(len(self.z)):
            z_corrected[idx_f,0,:] = self.z[idx_f,0,:]*np.sqrt(lo_x_factors[idx_f])
            z_corrected[idx_f,1,:] = self.z[idx_f,1,:]*np.sqrt(lo_y_factors[idx_f])
            static_shift[idx_f,0,0] = np.sqrt(lo_x_factors[idx_f])
            static_shift[idx_f,1,1] = np.sqrt(lo_y_factors[idx_f])

        return  static_shift, z_corrected,  z_corrected_err



    def no_distortion(self, distortion_tensor, distortion_err_tensor = None):
        """
            Remove distortion D form an observed impedance tensor Z to obtain the uperturbed "correct" Z0:
            Z = D * Z0

            Propagation of errors/uncertainties included
        """

        if distortion_err_tensor is None:
            distortion_err_tensor = np.zeros_like(distortion_tensor)
        #for all frequency, MTcculate D.Inverse, then obtain Z0 = D.I * Z
        try:
            if not ( len(distortion_tensor.shape) in [2,3] ) and  (len(distortion_err_tensor.shape) in [2,3]):
                raise
            if len(distortion_tensor.shape) == 3 or len(distortion_err_tensor.shape) == 3:
                print 'Distortion is not time-dependent - take only first of given distortion tensors'
                try:
                    distortion_tensor = distortion_tensor[0]
                    distortion_err_tensor = distortion_err_tensor[0]
                except:
                    raise

            if not (distortion_tensor.shape == (2,2) ) and (distortion_err_tensor.shape == (2,2) ):
                raise

            distortion_tensor = np.matrix(np.real(distortion_tensor))

        except:
            raise MTex.MTpyError_Z('The array provided is not a proper distortion tensor')

        try: 
            DI = distortion_tensor.I
        except:
            raise MTex.MTpyError_Z('The provided distortion tensor is singular - I cannot invert that!')

        #propagation of errors (using 1-norm) - step 1 - inversion of D:
        DI_err = np.zeros_like(distortion_err_tensor)

        #todo :include error on  determinant!!
        D_det = np.linalg.det(distortion_tensor)

        dummy, DI_err = MTcc.invertmatrix_incl_errors(distortion_tensor, distortion_err_tensor)

        #propagation of errors - step 2 - product of D.inverse and Z; D.I * Z, making it 4 summands for each component:
        z_corrected = np.zeros_like(self.z)
        z_corrected_err = np.zeros_like(self.zerr)
 
        for idx_f in range(len(self.z)):
            z_corrected[idx_f] = np.array(np.dot( DI, np.matrix(self.z[idx_f]) ))           
            for i in range(2):
                for j in range(2):
                    z_corrected_err[idx_f,i,j] = np.sum(np.abs( np.array( [ DI_err[i,0] * self.z[idx_f,0,j],\
                                                                            DI[i,0] * self.zerr[idx_f,0,j],\
                                                                            DI_err[i,1] * self.z[idx_f,1,j],\
                                                                            DI[i,1] * self.zerr[idx_f,1,j] ]))) 

        return distortion_tensor , z_corrected, z_corrected_err



    def no_ss_no_distortion(self, rho_x = 1., rho_y = 1.):
        """
            Not implemented yet!!
        """

        pass


    def _get_only1d(self):
        """
            Return Z in 1D form.

            If Z is not 1D per se, the diagonal elements are set to zero, the off-diagonal elements keep their signs, but their absolute is set to the mean of the original Z off-diagonal absolutes.
        """

        z1d = copy.copy(self.z)

        for i in range(len(z1d)):
            z1d[i,0,0] = 0
            z1d[i,1,1] = 0
            sign01 = np.sign(z1d[i,0,1])
            sign10 = np.sign(z1d[i,1,0])
            mean1d = 0.5* (z1d[i,1,0]+z1d[i,0,1])
            z1d[i,0,1] = sign01 * mean1d
            z1d[i,1,0] = sign10 * mean1d

        return z1d

    only1d = property(_get_only1d, doc=""" Return Z in 1D form. If Z is not 1D per se, the diagonal elements are set to zero, the off-diagonal elements keep their signs, but their absolute is set to the mean of the original Z off-diagonal absolutes.""")

    def _get_only2d(self):
        """
            Return Z in 2D form.

            If Z is not 2D per se, the diagonal elements are set to zero.
        """

        z2d = copy.copy(self.z)

        for i in range(len(z2d)):
            z2d[i,0,0] = 0
            z2d[i,1,1] = 0
            
        return z2d
    
    only2d = property(_get_only2d, doc="""Return Z in 2D form. If Z is not 2D per se, the diagonal elements are set to zero. """)


    def _get_trace(self):
        """
            Return the trace of Z (incl. uncertainties).

            Output:
            - Trace(Z) - Numpy array
            - Error of Trace(Z) - Numpy array

        """

        tr = np.array( [np.trace(i) for i in self.z])

        tr_err = None
        if self.zerr is not None:
            tr_err = np.zeros_like(tr)
            tr_err[:] = self.zerr[:,0,0] + self.zerr[:,1,1]


        return tr, tr_err

    trace = property(_get_trace, doc='Trace of Z, incl. error')

    def _get_skew(self):
        """
            Return the skew of Z (incl. uncertainties).

            Output:
            - Skew(Z) - Numpy array
            - Error of Skew(Z) - Numpy array

        """
        
        skew =  np.array( [ i[0,1] - i[1,0] for i in self.z ] )
        
        skewerr = None
        if self.zerr is not None:
            skewerr = np.zeros_like(skew)
            skewerr[:] = self.zerr[:,0,1] + self.zerr[:,1,0]

        return skew, skewerr
    skew = property(_get_skew, doc='Skew of Z, incl. error')

    def _get_det(self):
        """
            Return the determinant of Z (incl. uncertainties).

            Output:
            - det(Z) - Numpy array
            - Error of det(Z) - Numpy array

        """

        det_Z = np.array( [np.linalg.det(i) for i in self.z])
        
        det_Z_err = None
        if self.zerr is not None:
            det_Z_err = np.zeros_like(det_Z)
            det_Z_err[:] = np.abs(self.z[:,1,1] * self.zerr[:,0,0]) + np.abs(self.z[:,0,0] * self.zerr[:,1,1]) + np.abs(self.z[:,0,1] * self.zerr[:,1,0]) + np.abs(self.z[:,1,0] * self.zerr[:,0,1])

        return det_Z, det_Z_err
    det = property(_get_det, doc='Determinant of Z, incl. error')


    def _get_norm(self):
        """
            Return the 2-/Frobenius-norm of Z (NO uncertainties yet).

            Output:
            - Norm(Z) - Numpy array
            [- Error of Norm(Z) - Numpy array]

        """

        znorm = np.array( [np.linalg.norm(i) for i in self.z ])
        znormerr = np.zeros_like(znorm)

        return znorm, znormerr
    norm = property(_get_norm, doc='Norm of Z, incl. error')

    def _get_invariants(self):
        """
            Return a dictionary of Z-invariants.

            Contains:
            z1, det, det_real, det_imag, trace, skew, norm, lambda_plus/minus, sigma_plus/minus
        """


        invariants_dict = {}

        z1 = (self.z[:,0,1] - self.z[:,1,0])/2.
        invariants_dict['z1'] = z1 

        invariants_dict['det'] = self.det[0]
        
        det_real = np.array( [np.linalg.det(i) for i in np.real(self.z) ])
        invariants_dict['det_real'] = det_real
        
        det_imag = np.array( [np.linalg.det(i) for i in np.imag(self.z) ])
        invariants_dict['det_imag'] = det_imag

        invariants_dict['trace'] = self.trace[0]
        
        invariants_dict['skew'] = self.skew[0]
        
        invariants_dict['norm'] = self.norm[0]
        
        lambda_plus = np.array( [ z1[i] + np.sqrt(z1[i] * z1[i] - self.det[0][i]) for i in range(len(z1)) ])
        invariants_dict['lambda_plus'] = lambda_plus
        
        lambda_minus = np.array( [ z1[i] - np.sqrt(z1[i] * z1[i] - self.det[0][i]) for i in range(len(z1)) ])
        invariants_dict['lambda_minus'] = lambda_minus
        
        sigma_plus = np.array( [ 0.5*self.norm[0][i]**2 + np.sqrt( 0.25*self.norm[0][i]**4 + np.abs(self.det[0][i])**2) for i in range(len(self.norm[0])) ])
        invariants_dict['sigma_plus'] = sigma_plus
        
        sigma_minus = np.array( [ 0.5*self.norm[0][i]**2 - np.sqrt( 0.25*self.norm[0][i]**4 + np.abs(self.det[0][i])**2) for i in range(len(self.norm[0])) ])
        invariants_dict['sigma_minus'] = sigma_minus

        return invariants_dict
    invariants = property(_get_invariants, doc='Dictionary, containing the invariants of Z: z1, det, det_real, det_imag, trace, skew, norm, lambda_plus/minus, sigma_plus/minus')

#------------------------

class Tipper(object):
    """
        Tipper class - generates a Tipper-object.


        Errors are given as standard deviations (sqrt(VAR))

    """

    def __init__(self, tipper_array=None, tippererr_array=None, 
                 frequency=None):
        """
            Initialise an instance of the Tipper class.

            Optional input:
            tipper_array : Numpy array containing Tipper values
            tippererr_array : Numpy array containing Tipper-error values (NOT variance, but stddev!)
            frequency : np.array of frequency corresponding to the 
                          tipper matrices
                          
            Initialise the attributes with None
        """    

        self._tipper = tipper_array        
        self._tipper_err = tippererr_array
        self._frequency = None

        self.rotation_angle = 0.
        if self.tipper is not None:
            self.rotation_angle = np.zeros((len(self.tipper)))


    #==========================================================================
    # Define get/set and properties
    #==========================================================================
    #----frequency----------------------------------------------------------    
    def _set_frequency(self, lo_frequency):
        """
            Set the array of frequency.

            Input:
            list/array of frequency

            No test for consistency!
        """

        if len(lo_frequency) is not len(self.tipper):
            print 'length of frequency list/array not correct'+\
                  ' (%i instead of %i)'%(len(lo_frequency), len(self.tipper))
            return

<<<<<<< HEAD
        self._frequencies = np.array(lo_frequencies)

    def _get_frequencies(self): return np.array(self._frequencies)
    freq = property(_get_frequencies, _set_frequencies, doc='array of frequencies')
=======
        self._frequency = np.array(lo_frequency)
>>>>>>> b51591c9

    def _get_frequency(self): 
        return np.array(self._frequency)
        
    frequency = property(_get_frequency, _set_frequency, 
                           doc='array of frequency')

    #---tipper--------------------------------------------------------------  
    def _set_tipper(self, tipper_array):
        """
            Set the attribute 'tipper'.

            Input:
            Tipper array

            Test for shape, but no test for consistency!

        """         
        #make sure the array is of required shape
        try:
            if len(tipper_array.shape)==3 and tipper_array.shape[1:3]==(1,2):
                if tipper_array.dtype in ['complex', 'float','int']:
                    self._tipper = tipper_array
        except:
            pass

        #check to see if the new tipper array is the same shape as the old
        if (self._tipper!=None) and (self._tipper.shape!=tipper_array.shape):
            print 'Error - shape of "tipper" array does not match shape of '+\
                  'tipper-array: %s ; %s'%(str(tipper_array.shape),
                                           str(self.tipper.shape))
            return

        self._tipper = tipper_array
        
    
    def _get_tipper(self):
        return self._tipper
        
    tipper = property(_get_tipper, _set_tipper, doc="Tipper array")
    
    #----tipper error---------------------------------------------------------
    def _set_tipper_err(self, tippererr_array):
        """
            Set the attribute 'tippererr'.

            Input:
            TipperError array

            Test for shape, but no test for consistency!

        """         

        #make sure the input array is of required shape
        try:
            if len(tippererr_array.shape)==3 and \
                                        tippererr_array.shape[1:3]==(1,2):
                if tippererr_array.dtype in ['float','int']:
                    self._tipper_err = tippererr_array
        except:
            pass
        
        #make sure the error array is the same shape as tipper
        try:
            if len(self.tipper) != len(self._tipper_err):
                self._tipper_err = None
        except:
            pass

        
        if (self.tipper_err!=None) and \
                            (self._tipper_err.shape!=tippererr_array.shape):
            print 'Error - shape of "tippererr" array does not match shape '+\
                  'of tippererr array: %s ; %s'%(str(tippererr_array.shape),
                                                 str(self._tipper_err.shape))
            return

        self._tipper_err = tippererr_array
        
    def _get_tipper_err(self):
        return self._tipper_err
        
    tipper_err = property(_get_tipper_err, _set_tipper_err,
                          doc="Estimated Tipper errors")
                          
    #----real part---------------------------------------------------------
    def _get_real(self):
        """
            Return the real part of the Tipper.

        """ 
        if self.tipper is None:
            print 'tipper array is None - cannot MTcculate real'
            return

        return np.real(self.tipper)

    def _set_real(self, real_array):
        """
            Set the real part of 'tipper'.

            Input:
            Tipper-shaped, real valued array

            Test for shape, but no test for consistency!

        """         
        

        if (self.tipper is not None) and (self.tipper.shape!=real_array.shape):
            print 'shape of "real" array does not match shape of tipper '+\
                  'array: %s ; %s'%(str(real_array.shape),
                                    str(self.tipper.shape))
            return

        #assert real array:
        if np.linalg.norm(np.imag(real_array )) != 0 :
            print 'Error - array "real" is not real valued !'
            return

        if self.tipper is not None:
            tipper_new = real_array + 1j* self.imag() 
        else:
            tipper_new = real_array

        self.tipper = tipper_new

    _real = property(_get_real, _set_real, doc='Real part of the Tipper')

    #---imaginary part------------------------------------------------------
    def _get_imag(self):
        """
            Return the imaginary part of the Tipper.

        """ 

        if self.tipper is None:
            print 'tipper array is None - cannot MTcculate imag'
            return

        return np.imag(self.tipper)

        
    def _set_imag(self, imag_array):
        """
            Set the imaginary part of 'tipper'.

            Input:
            Tipper-shaped, real valued array

            Test for shape, but no test for consistency!

        """         

        if (self.tipper is not None) and (self.tipper.shape!=imag_array.shape):
            print 'shape of "real" array does not match shape of tipper '+\
                  'array: %s ; %s'%(str(imag_array.shape),
                                    str(self.tipper.shape))
            return
        
        #assert real array:
        if np.linalg.norm(np.imag(imag_array )) != 0 :
            print 'Error - array "imag" is not real valued !'
            return

        i = np.complex(0,1)
        if self.tipper is not None:
            tipper_new = self.real() + i * imag_array 
        else:
            tipper_new = i * imag_array 


        self.tipper = tipper_new

    _imag = property(_get_imag, _set_imag, doc='Imaginary part of the Tipper')

    #----amplitude anf phase
    def _get_amp_phase(self):
        """
            Return values for amplitude and phase in degrees).

            Output is a 4-tuple of arrays:
            (Rho, Phi, RhoError, PhiError)
        """ 
 

        
        if self.tipper is None:
            print 'tipper array is None - cannot MTcculate rho/phi'
            return
        rhoerr = None
        phierr = None
        if self.tippererr is not None:
            rhoerr = np.zeros(self.tippererr.shape)
            phierr = np.zeros(self.tippererr.shape)

        rho = np.zeros(self.tipper.shape)
        phi = np.zeros(self.tipper.shape)


        for idx_f in range(len(self.tipper)):                         
            for j in range(2):
                rho[idx_f,0,j] = np.abs(self.tipper[idx_f,0,j])
                phi[idx_f,0,j] = math.degrees(cmath.phase(
                                                      self.tipper[idx_f,0,j]))
                
                if self.tippererr is not None:
                    r_err, phi_err = MTcc.propagate_error_rect2polar(
                                            np.real(self.tipper[idx_f,0,j]), 
                                            self.tippererr[idx_f,0,j], 
                                            np.imag(self.tipper[idx_f,0,j]), 
                                            self.tippererr[idx_f,0,j])
                                            
                    rhoerr[idx_f,0,j] = r_err
                    phierr[idx_f,0,j] = phi_err

        return rho, phi, rhoerr, phierr

    def _set_amp_phase(self, r_array, phi_array):
        """
            Set values for amplitude(r) and argument (phi - in degrees).

            Updates the attributes "tipper, tippererr".

        """ 

        if self.tipper is not None: 
                
            tipper_new = copy.copy(self.tipper) 

            if self.tipper.shape != r_array.shape:
                print 'Error - shape of "r" array does not match shape of '+\
                      'tipper array: %s ; %s'%(str(r_array.shape),
                                               str(self.tipper.shape))
                return

            if self.tipper.shape != phi_array.shape:
                print 'Error - shape of "phi" array does not match shape of '+\
                      'tipper array: %s ; %s'%(str(phi_array.shape),
                                               str(self.tipper.shape))
                return
        else:

            tipper_new = np.zeros(r_array.shape,'complex')

            if r_array.shape != phi_array.shape:
                print 'Error - shape of "phi" array does not match shape '+\
                       'of "r" array: %s ; %s'%(str(phi_array.shape),
                                                str(r_array.shape))
                return
       
        #assert real array:
        if np.linalg.norm(np.imag(r_array )) != 0 :
            print 'Error - array "r" is not real valued !'
            return
        if np.linalg.norm(np.imag(phi_array )) != 0 :
            print 'Error - array "phi" is not real valued !'
            return

        for idx_f in range(len(r_array)):
                for j in range(2):
                    tipper_new[idx_f,0,j] = cmath.rect(r_array[idx_f,0,j], 
                                            math.radians(phi_array[idx_f,0,j]))

        self.tipper = tipper_new
        
    amp_phase = property(_get_amp_phase, _set_amp_phase,
                       doc='Amplitude and Phase angle of the Tipper')
                       
    #----magnitude and direction----------------------------------------------
    def _get_mag_direction(self):
        """
        computes the magnitude and direction of the real and imaginary 
        induction vectors.  
        
        Returns:
        --------
            **mag_real** : np.array(nf)
                           magnitude of the real induction vector
            
            **ang_real** : np.array(nf)
                           angle (deg) of the real induction vector assuming 
                           that North is 0 and angle is positive clockwise
            
            **mag_imag** : np.array(nf)
                           magnitude of the imaginary induction vector
                           
            **ang_imag** : np.array(nf)
                           angle (deg) of the imaginary induction vector 
                           assuming that North is 0 and angle is positive 
                           clockwise
                           
                
        """
        
        if self.tipper is not None:
            mag_real = np.sqrt(self.tipper[:,0,0].real**2 + \
                                self.tipper[:,0,1].real**2)
            mag_imag = np.sqrt(self.tipper[:,0,0].imag**2 + 
                                self.tipper[:,0,1].imag**2)
            #get the angle, need to make both parts negative to get it into the
            #parkinson convention where the arrows point towards the conductor
        
            ang_real=np.rad2deg(np.arctan2(-self.tipper[:,0,1].real,
                                           -self.tipper[:,0,0].real))
                                           
            ang_imag=np.rad2deg(np.arctan2(-self.tipper[:,0,1].imag,
                                           -self.tipper[:,0,0].imag))
        else:
            mag_real = None
            mag_imag = None
            ang_real = None
            ang_imag = None
        

                                       
        return mag_real, ang_real, mag_imag, ang_imag
        
    def _set_mag_direction(self, mag_real, ang_real, mag_imag, ang_imag):
        """
        computes the tipper from the magnitude and direction of the real
        and imaginary components.
        
        Updates tipper
        
        No error propagation yet
        """
        
        self.tipper[:,0,0].real = np.sqrt((mag_real**2*np.arctan(ang_real)**2)/\
                                          (1-np.arctan(ang_real)**2))
                                       
        self.tipper[:,0,1].real = np.sqrt(mag_real**2/\
                                          (1-np.arctan(ang_real)**2))
                                       
        self.tipper[:,0,0].imag = np.sqrt((mag_imag**2*np.arctan(ang_imag)**2)/\
                                       (1-np.arctan(ang_imag)**2))
                                       
        self.tipper[:,0,1].imag = np.sqrt(mag_imag**2/\
                                         (1-np.arctan(ang_imag)**2))
        
    mag_direction = property(_get_mag_direction, _set_mag_direction,
                             doc="Tipper magnitude and direction (deg)")

    #----rotate---------------------------------------------------------------
    def rotate(self, alpha):
        """
            Rotate  Tipper array.

            Rotation angle must be given in degrees. All angles are referenced
            to geographic North=0, positive in clockwise direction. 
            (Mathematically negative!)

            In non-rotated state, X refs to North and Y to East direction.

            Updates the attributes "tipper, tippererr, zrot".

        """

        if self.tipper is None :
            print 'tipper array is "None" - I cannot rotate that'
            return

        #check for iterable list/set of angles - if so, it must have length 1
        #or same as len(tipper):
        if np.iterable(alpha) == 0:
            try:
                degreeangle = float(alpha%360)
            except:
                print '"Angle" must be a valid number (in degrees)'
                return

            #make an n long list of identical angles
            lo_angles = [degreeangle for i in self.tipper]
        else:
            if len(lo_angles) == 1:
                try:
                    degreeangle = float(alpha%360)
                except:
                    print '"Angle" must be a valid number (in degrees)'
                    return
                #make an n long list of identical angles
                lo_angles = [degreeangle for i in self.tipper]
            else:                    
                try:
                    lo_angles = [ float(i%360) for i in alpha]
                except:
                    print '"Angles" must be valid numbers (in degrees)'
                    return
           
        self.rotation_angle = [(oldangle + lo_angles[i])%360 
                              for i,oldangle in enumerate(self.rotation_angle)] 

        if len(lo_angles) != len(self.tipper):
            print 'Wrong number Number of "angles" - need %i '%(len(self.tipper))
            self.rotation_angle = 0.
            return

        tipper_rot = copy.copy(self.tipper)
        tippererr_rot = copy.copy(self.tipper_err)

        for idx_freq in range(len(tipper_rot)):
            angle = lo_angles[idx_freq]

            if self.tipper_err is not None:
                tipper_rot[idx_freq], tippererr_rot[idx_freq] =  \
                    MTcc.rotatevector_incl_errors(self.tipper[idx_freq,:,:], 
                                                  angle,
                                                  self.tipper_err[idx_freq,:,:] )
            else:
                tipper_rot[idx_freq], tippererr_rot = \
                    MTcc.rotatevector_incl_errors(self.tipper[idx_freq,:,:], 
                                                  angle)


 
        self.tipper = tipper_rot
        self.tipper_err = tippererr_rot


#------------------------


def rotate_z(z_array, alpha, zerr_array = None):
    """
        Rotate a Z array

        Input:
        - Z array : (1,2,2) or (2,2) shaped Numpy array
        - rotation angle (in degrees) for clockwise rotation

        Optional:
        - Zerror : (1,2,2) or (2,2) shaped Numpy array

        Output:
        - rotated Z array
        - rotated Zerror array (or None, if no error given)

    """

    z_object = _read_z_array(z_array, zerr_array)

    z_object.rotate(alpha)

    return z_object.z, z_object.zerr



def remove_distortion(z_array, distortion_tensor, distortion_err_tensor = None, zerr_array = None):
    """
        Remove the distortion from a given Z array.

        Inputs:
        - Z array : (1,2,2) or (2,2) shaped Numpy array
        - distortion_tensor : (1,2,2) or (2,2) shaped Numpy array

        Optional:
        - Zerror array : (1,2,2) or (2,2) shaped Numpy array
        - distortion_error_tensor : (1,2,2) or (2,2) shaped Numpy array

        Output:
        - corrected Z array
        - Error of corrected Z array (or None)
        - original Z array

    """
    
    z_object = _read_z_array(z_array, zerr_array)
    
    distortion, z_corrected, z_corrected_err = z_object.no_distortion(distortion_tensor, distortion_err_tensor)

    return  z_corrected, z_corrected_err, z_array


def remove_ss(z_array, zerr_array = None, res_x = 1., res_y = 1.):
    """
        Remove the static shift from a given Z array.

        Inputs:
        - Z array : (1,2,2) or (2,2) shaped Numpy array

        Optional:
        - Zerror array : (1,2,2) or (2,2) shaped Numpy array
        - res_x : factor, by which the X component of the Resistivity is off
        - res_y : factor, by which the Y component of the Resistivity is off
    
        Output:
        - corrected Z array
        - static shift tensor
        - original Z array

    """
 

    z_object = _read_z_array(z_array, zerr_array)

    z_corrected, static_shift = z_object.no_ss()

    return z_corrected, static_shift, z_array


def remove_ss_and_distortion(z_array, zerr_array = None, res_x = 1., res_y = 1.):
    """
        Not implemented yet !!

    """
    pass



def z2resphi(z_array, zerr_array = None):
    """
        Return the resistivity/phase information for Z 
        (Z must be given in units "km/s" = "mu m / nT"!!).

        Input:
        - Z array

        Optional:
        - Zerror array

        Output:
        - Resistivity array 
        - Phase array (in degrees)
        - Resistivity uncertainties array
        - Phase uncertainties array
    """
    
    z_object = _read_z_array(z_array,zerr_array)

    return z_object.res_phase()


def rotate_tipper(tipper_array, alpha, tippererr_array = None):
    """
        Rotate a Tipper array

        Input:
        Tipper array : (1,2,2) or (2,2) shaped Numpy array
        rotation angle (in degrees) for clockwise rotation

        Optional:
        TipperError : (1,2,2) or (2,2) shaped Numpy array

        Output:
        - rotated Tipper array
        - rotated TipperError array (or None, if no error given)

    """

    tipper_object = _read_tipper_array(tipper_array, tippererr_array)

    tipper_object.rotate(alpha)

    return tipper_object.tipper, tipper_object.tippererr


def tipper2rhophi(tipper_array, tippererr_array = None):
    """
        Return values for amplitude (rho) and argument (phi - in degrees).

        Output is a 4-tuple of arrays:
        (Rho, Phi, RhoError, PhiError)
    """ 
     
    tipper_object = _read_tipper_array(tipper_array, tippererr_array )

    return tipper_object.rho_phi()


def _read_z_array(z_array, zerr_array = None):
    """
        Read a Z array and return an instance of the Z class.


        Input:
        - Z array

        Optional:
        - Zerror array
    """


    try:


        z_object = Z( z_array=z_array, zerr_array=zerr_array)
    except:
        raise MTex.MTpyError_Z('Cannot generate Z instance - check z-array dimensions/type: (N,2,2)/complex ; %s'%(str(z_array.shape)))

    return z_object


def _read_tipper_array(tipper_array, tippererr_array = None):
    """
        Read a Tipper array and return an instance of the Tipper class.


        Input:
        - Tipper array

        Optional:
        - TipperError array

    """

    try:
        tipper_object = Tipper( tipper_array=tipper_array, tippererr_array=tippererr_array )
    except:
        raise MTex.MTpyError_tipper('Cannot generate Tipper instance - check dimensions/type: (N,1,2)/complex ; %s'%(str(tipper_array.shape)))

    return tipper_object


def correct4sensor_orientation(Z_prime, Bx=0, By=90, Ex=0, Ey=90, Z_prime_error = None):
    """
        Correct a Z-array for wrong orientation of the sensors.

        Assume, E' is measured by sensors orientated with the angles
            E'x: a
            E'y: b
        
        Assume, B' is measured by sensors orientated with the angles
            B'x: c
            B'y: d
         
        With those data, one obtained the impedance tensor Z':
            E' = Z' * B'

        Now we define change-of-basis matrices T,U so that
            E = T * E'
            B = U * B'

        =>   T contains the expression of the E'-basis in terms of E (the standard basis) 
        and  U contains the expression of the B'-basis in terms of B (the standard basis)
        The respective expressions for E'x-basis vector and E'y-basis vector are the columns of T.
        The respective expressions for B'x-basis vector and B'y-basis vector are the columns of U.

        We obtain the impedance tensor in default coordinates as: 

        E' = Z' * B' => T^(-1) * E = Z' * U^(-1) * B => E = T * Z' * U^(-1) * B => Z = T * Z' * U^(-1)


        Input:
        - Z_prime - 2x2 complex valued Numpy array (impedance tensor)
        - orientation of Bx-sensor (degrees) - default = 0
        - orientation of By-sensor (degrees) - default = 90
        - orientation of Ex-sensor (degrees) - default = 0
        - orientation of Ey-sensor (degrees) - default = 90

        Optional:
        - Z_prime_error - 2x2 real valued Numpy array (impedance tensor standard deviation)


        Output:
        - Z - 2x2 complex valued Numpy array (impedance tensor) in default orientation
        - Zerr - 2x2 real valued Numpy array (impedance tensor standard deviation) in default orientation

    """
    try:
        if len(Z_prime.shape) != 2:
            raise
        if Z_prime.shape != (2,2):
            raise
        
        if Z_prime.dtype not in ['complex', 'float', 'int']:
            raise

        Z_prime = np.matrix(Z_prime)

    except:
        raise MTex.MTpyError_inputarguments('ERROR - Z array not valid! Must be 2x2 complex array')

    if Z_prime_error is not None:
        try:
            if len(Z_prime_error.shape) != 2:
                raise
            if Z_prime_error.shape != (2,2):
                raise
        
            if Z_prime_error.dtype not in [ 'float', 'int']:
                raise

        except:
            raise MTex.MTpyError_inputarguments('ERROR - Z-error array not valid! Must be 2x2 real array')


    T = np.matrix(np.zeros((2,2)))
    U = np.matrix(np.zeros((2,2)))

    dummy1 = cmath.rect(1,math.radians(Ex))


    T[0,0] = np.real(dummy1)
    T[1,0] = np.imag(dummy1)
    dummy2 = cmath.rect(1,math.radians(Ey))
    T[0,1] = np.real(dummy2)
    T[1,1] = np.imag(dummy2)

    dummy3 = cmath.rect(1,math.radians(Bx))
    U[0,0] = np.real(dummy3)
    U[1,0] = np.imag(dummy3)
    dummy4 = cmath.rect(1,math.radians(By))
    U[0,1] = np.real(dummy4)
    U[1,1] = np.imag(dummy4)

    try:
        Z = np.array(np.dot(T,np.dot(Z_prime, U.I)))
    except:
        raise MTex.MTpyError_inputarguments("ERROR - Given angles do not define basis for 2 dimensions - cannot convert Z'")

    Zerr = copy.copy(Z_prime_error)

    #TODO: MTcculate error propagation

    return Z, Zerr<|MERGE_RESOLUTION|>--- conflicted
+++ resolved
@@ -167,17 +167,11 @@
          
         self._frequency = np.array(lo_frequency)
 
-<<<<<<< HEAD
-    def _get_frequencies(self): return np.array(self._frequencies)
-    freq = property(_get_frequencies, _set_frequencies, doc='array of frequencies')
-=======
     def _get_frequency(self): 
 		return np.array(self._frequency)
 		
     frequency = property(_get_frequency, _set_frequency, doc='array of frequency')
->>>>>>> b51591c9
-
-       
+   
     def set_z(self, z_array):
         """
             Set the attribute 'z'.
@@ -907,14 +901,7 @@
                   ' (%i instead of %i)'%(len(lo_frequency), len(self.tipper))
             return
 
-<<<<<<< HEAD
-        self._frequencies = np.array(lo_frequencies)
-
-    def _get_frequencies(self): return np.array(self._frequencies)
-    freq = property(_get_frequencies, _set_frequencies, doc='array of frequencies')
-=======
         self._frequency = np.array(lo_frequency)
->>>>>>> b51591c9
 
     def _get_frequency(self): 
         return np.array(self._frequency)
@@ -1091,7 +1078,7 @@
 
     _imag = property(_get_imag, _set_imag, doc='Imaginary part of the Tipper')
 
-    #----amplitude anf phase
+    #----amplitude and phase
     def _get_amp_phase(self):
         """
             Return values for amplitude and phase in degrees).
