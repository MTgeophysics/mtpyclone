--- conflicted
+++ resolved
@@ -392,11 +392,7 @@
 
         """
 
-<<<<<<< HEAD
-        dtype = [("station", "S10"), ("offset", float), ("spot", int)]
-=======
         dtype = [('station', 'U10'), ('offset', float), ('spot', int)]
->>>>>>> fcc250f1
         slist = []
         # get offsets
         for ii, mt in enumerate(self.mt_list):
