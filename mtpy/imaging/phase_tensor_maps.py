--- conflicted
+++ resolved
@@ -25,14 +25,13 @@
 import mtpy.imaging.mtcolors as mtcl
 import mtpy.imaging.mtplottools as mtpl
 import mtpy.analysis.pt as MTpt
-from mtpy.utils.mtpy_logger import get_mtpy_logger
+from mtpy.utils.mtpylog import MtPyLog
 from mtpy.utils.plot_geotiff_imshow import plot_geotiff_on_axes
 
-_logger = get_mtpy_logger(__name__)
+_logger = MtPyLog.get_mtpy_logger(__name__)
 
 
 # ==============================================================================
-
 
 class PlotPhaseTensorMaps(mtpl.PlotSettings):
     """
@@ -369,451 +368,258 @@
         """
         super(PlotPhaseTensorMaps, self).__init__(**kwargs)
 
-        self.fig = None
-        self.ax_ptm = None
-        self.ax_cb = None
-
-        fn_list = kwargs.pop("fn_list", None)
-        z_object_list = kwargs.pop("z_object_list", None)
-        tipper_object_list = kwargs.pop("tipper_object_list", None)
-        mt_object_list = kwargs.pop("mt_object_list", None)
-        res_object_list = kwargs.pop("res_object_list", None)
+        fn_list = kwargs.pop('fn_list', None)
+        z_object_list = kwargs.pop('z_object_list', None)
+        tipper_object_list = kwargs.pop('tipper_object_list', None)
+        mt_object_list = kwargs.pop('mt_object_list', None)
+        res_object_list = kwargs.pop('res_object_list', None)
 
         # ----set attributes for the class-------------------------
-        self.mt_list = mtpl.get_mtlist(
-            fn_list=fn_list,
-            res_object_list=res_object_list,
-            z_object_list=z_object_list,
-            tipper_object_list=tipper_object_list,
-            mt_object_list=mt_object_list,
-        )
+        self.mt_list = mtpl.get_mtlist(fn_list=fn_list,
+                                       res_object_list=res_object_list,
+                                       z_object_list=z_object_list,
+                                       tipper_object_list=tipper_object_list,
+                                       mt_object_list=mt_object_list)
 
         # set the freq to plot
-        self.plot_freq = 1.0
-        self.ftol = 0.1
-        self.interpolate = True
+        self.plot_freq = kwargs.pop('plot_freq', 1.0)
+        self.ftol = kwargs.pop('ftol', 0.1)
+        self.interpolate = kwargs.pop('interpolate', True)
         # read in map scale
-        self.mapscale = "deg"
+        self.mapscale = kwargs.pop('mapscale', 'deg')
         # map background image
-        self.background_image = None
-        self.bimg_band = None
-        self.bimg_cmap = "viridis"
+        self.background_image = kwargs.pop('background_image', None)
+        self.bimg_band = kwargs.pop('bimg_band', None)
+        self.bimg_cmap = kwargs.pop('bimg_cmap', 'viridis')
 
         # --> set the ellipse properties -------------------
         # set default size to 2
-        if self.mapscale == "deg":
-            self.ellipse_size = 0.05
-            self.arrow_size = 0.05
-            self.arrow_head_length = 0.005
-            self.arrow_head_width = 0.005
-            self.arrow_lw = 0.0005
-            self.xpad = 0.05
-            self.ypad = 0.05
-
-        elif self.mapscale == "m":
-            self.ellipse_size = 500
-            self.arrow_size = 500
-            self.arrow_head_length = 50
-            self.arrow_head_width = 50
-            self.arrow_lw = 5
-            self.xpad = 500
-            self.ypad = 500
-
-        elif self.mapscale == "km":
-            self.ellipse_size = 0.5
-            self.arrow_size = 0.5
-            self.arrow_head_length = 0.05
-            self.arrow_head_width = 0.05
-            self.arrow_lw = 0.005
-            self.xpad = 0.5
-            self.ypad = 0.5
-
-        self.minorticks_on = True
+        if self.mapscale == 'deg':
+            self.ellipse_size = kwargs.pop('ellipse_size', .05)
+            self.arrow_size = kwargs.pop('arrow_size', .05)
+            self.arrow_head_length = kwargs.pop('arrow_head_length', .005)
+            self.arrow_head_width = kwargs.pop('arrow_head_width', .005)
+            self.arrow_lw = kwargs.pop('arrow_lw', .0005)
+            self.xpad = kwargs.pop('xpad', .05)
+            self.ypad = kwargs.pop('xpad', .05)
+
+        elif self.mapscale == 'm':
+            self.ellipse_size = kwargs.pop('ellipse_size', 500)
+            self.arrow_size = kwargs.pop('arrow_size', 500)
+            self.arrow_head_length = kwargs.pop('arrow_head_length', 50)
+            self.arrow_head_width = kwargs.pop('arrow_head_width', 50)
+            self.arrow_lw = kwargs.pop('arrow_lw', 5)
+            self.xpad = kwargs.pop('xpad', 500)
+            self.ypad = kwargs.pop('xpad', 500)
+
+        elif self.mapscale == 'km':
+            self.ellipse_size = kwargs.pop('ellipse_size', .5)
+            self.arrow_size = kwargs.pop('arrow_size', .5)
+            self.arrow_head_length = kwargs.pop('arrow_head_length', .05)
+            self.arrow_head_width = kwargs.pop('arrow_head_width', .05)
+            self.arrow_lw = kwargs.pop('arrow_lw', .005)
+            self.xpad = kwargs.pop('xpad', .5)
+            self.ypad = kwargs.pop('xpad', .5)
+
+        self.minorticks_on = kwargs.pop('minorticks_on', True)
 
         # --> set colorbar properties---------------------------------
         # set orientation to horizontal
-        self.cb_orientation = "vertical"
-        self.cb_position = None
+        cb_dict = kwargs.pop('cb_dict', {})
+        try:
+            self.cb_orientation = cb_dict['orientation']
+        except KeyError:
+            self.cb_orientation = 'vertical'
+
+        # set the position to middle outside the plot
+        try:
+            self.cb_position = cb_dict['position']
+        except KeyError:
+            self.cb_position = None
 
         # --> set plot properties ------------------------------
         # set some of the properties as attributes much to Lars' discontent
-        self.fig_num = 1
-        self.plot_title = "Phase Tensor Map for "
-        self.fig_dpi = 300
-
-        self.tscale = "period"
-        self.fig_size = None
-        self.tickstrfmt = "%.2f"
-
-        self.font_size = 7
-
-        self.ref_ax_loc = (0.85, 0.1, 0.1, 0.1)
+        self.fig_num = kwargs.pop('fig_num', 1)
+        self.plot_num = kwargs.pop('plot_num', 1)
+        self.plot_style = kwargs.pop('plot_style', '1')
+        self.plot_title = kwargs.pop('plot_title', None)
+        self.fig_dpi = kwargs.pop('fig_dpi', 300)
+
+        self.tscale = kwargs.pop('tscale', 'period')
+        self.fig_size = kwargs.pop('fig_size', [8, 8])
+        self.tickstrfmt = kwargs.pop('tickstrfmt', '%.2f')
+
+        self.font_size = kwargs.pop('font_size', 7)
+
+        self.ref_ax_loc = kwargs.pop('ref_ax_loc', (.85, .1, .1, .1))
         # if rotation angle is an int or float make an array the length of
         # mt_list for plotting purposes
 
+        self._rot_z = kwargs.pop('rot_z', 0)
+        if isinstance(self._rot_z, float) or isinstance(self._rot_z, int):
+            self._rot_z = np.array([self._rot_z] * len(self.mt_list))
+
+        # if the rotation angle is an array for rotation of different
+        # freq than repeat that rotation array to the len(mt_list)
+        elif isinstance(self._rot_z, np.ndarray):
+            if self._rot_z.shape[0] != len(self.mt_list):
+                self._rot_z = np.repeat(self._rot_z, len(self.mt_list))
+
+        else:
+            pass
+
         # --> set induction arrow properties -------------------------------
-        self.plot_tipper = "n"
+        self.plot_tipper = kwargs.pop('plot_tipper', 'n')
 
         # --> set arrow legend properties -------------------------------
-
-        self.arrow_legend_position = "lower right"
-        self.arrow_legend_xborderpad = 0.2
-        self.arrow_legend_yborderpad = 0.2
-        self.arrow_legend_fontpad = 0.05
-        self.arrow_legend_fontdict = {"size": self.font_size, "weight": "bold"}
+        arrow_legend_dict = kwargs.pop('arrow_legend_dict', {})
+
+        self.arrow_legend_position = arrow_legend_dict.pop('position', 'lower right')
+
+        # set x-border pad
+        self.arrow_legend_xborderpad = arrow_legend_dict.pop('xborderpad', .2)
+
+        # set y-border pad
+        self.arrow_legend_yborderpad = arrow_legend_dict.pop('yborderpad', .2)
+
+        # set font pad
+        self.arrow_legend_fontpad = arrow_legend_dict.pop('fontpad', .05)
+
+        # set font properties
+        self.arrow_legend_fontdict = arrow_legend_dict.pop('fontdict', {'size': self.font_size,
+                                                                        'weight': 'bold'})
 
         # --> set a central reference point
-        self.plot_reference_point = (0, 0)
+        self.plot_reference_point = kwargs.pop('reference_point', (0, 0))
 
         # --> set station name properties
-        self.plot_station = False
-        self.station_id = (0, 2)
-
-        # set spacing of station name and ellipse
-        self.station_pad = 0.0005
-
-        # set font properties of the station label
-        self.station_font_dict = {"size": self.font_size, "weight": "bold"}
-
-        self.plot_yn = "y"
-        self.save_fn = "/c/tmp"
-
-        for key, value in kwargs.items():
-            setattr(self, key, value)
+        station_dict = kwargs.pop('station_dict', None)
+        if station_dict is not None:
+            self.station_id = station_dict.pop('id', (0, 2))
+
+            # set spacing of station name and ellipse
+            self.station_pad = station_dict.pop('pad', .0005)
+
+            # set font properties of the station label
+            self.station_font_dict = station_dict.pop('font_dict', {'size': self.font_size,
+                                                                    'weight': 'bold'})
+
+        self.plot_yn = kwargs.pop('plot_yn', 'y')
+        self.save_fn = kwargs.pop('save_fn', "/c/tmp")
+
+        # By this stage all keyword arguments meant to be set as class properties will have
+        # been processed. Popping all class properties that still exist in kwargs
+        self.kwargs = kwargs
+        for key in vars(self):
+            self.kwargs.pop(key, None)
 
         # --> plot if desired ------------------------
-        if self.plot_yn == "y":
+        if self.plot_yn == 'y':
             self.plot()
+            # self.save_figure(self.save_fn, file_format='png')
 
     # ---need to rotate data on setting rotz
-    @property
-    def rotation_angle(self):
-        return self._rotation_angle
-
-    @rotation_angle.setter
-    def rotation_angle(self, value):
+    def _set_rot_z(self, rot_z):
         """
-        only a single value is allowed
+        need to rotate data when setting z
         """
-        if value == 0:
-            return
-        for ii, mt_obj in enumerate(self.mt_list):
-            mt_obj.rotation_angle = value
-
-        self._rotation_angle = value
-
-    def fold_strike(self, strike):
-        """
-        
-        """
-        strike = strike % 180
-        strike[np.where(strike > 90)] -= 180
-
-        return strike
-
-    def add_raster(self, raster_dict):
-        """
-        """
-
-        # plot raster data if provided and if mapscale is 'deg'
-        if len(raster_dict["lons"]) and self.mapscale == "deg":
-            lons = np.array(raster_dict["lons"])
-            lats = np.array(raster_dict["lats"])
-
-            # retain masking if a masked array is passed in
-            if type(raster_dict["vals"]) == np.ma.core.MaskedArray:
-                vals = np.ma.masked_array(raster_dict["vals"])
-            else:
-                vals = np.array(raster_dict["vals"])
-
-            if not len(lons) == len(lats) == len(vals):
-                msg = "Raster Lons, Lats and Vals must all have the same length"
-                _logger.error(msg)
-
-            lons -= self.plot_reference_point[0]
-            lats -= self.plot_reference_point[1]
-            levels = raster_dict.pop("levels", 50)
-            cmap = raster_dict.pop("cmap", "rainbow")
-            cbar_title = raster_dict.pop("cbar_title", "Arbitrary Units")
-            triangulation = tri.Triangulation(lons, lats)
-            cbinfo = self.ax_ptm.tricontourf(
-                triangulation,
-                vals,
-                levels=np.linspace(vals.min(), vals.max(), levels),
-                cmap=cmap,
-            )
-            if raster_dict["cbar_position"] is not None:
-                cbax = self.fig.add_axes(raster_dict["cbar_position"])
-            else:
-                cbax, kw = mcb.make_axes(
-                    self.ax_ptm, orientation=self.cb_orientation, shrink=0.35
-                )
-            cbar = self.fig.colorbar(cbinfo, cbax)
-
-            if self.cb_orientation == "horizontal":
-                cbar.ax.set_xlabel(cbar_title)
-                cbar.ax.xaxis.set_label_position("top")
-                cbar.ax.xaxis.set_label_coords(0.5, 1.3)
-            else:
-                cbar.ax.set_ylabel(
-                    cbar_title, fontsize=self.font_size, fontweight="bold"
-                )
-                cbar.ax.yaxis.set_label_position("right")
-                cbar.ax.yaxis.set_label_coords(1.25, 0.5)
-                cbar.ax.yaxis.tick_left()
-                cbar.ax.tick_params(axis="y", direction="in")
-
-        # end if
-
-    def add_tipper(self, tipper_obj, plot_x, plot_y):
-        """
-        
-        :param tipper: DESCRIPTION
-        :type tipper: TYPE
-        :return: DESCRIPTION
-        :rtype: TYPE
-
-        """
-
-        # make some local parameters for easier typing
-        ascale = self.arrow_size
-        adir = self.arrow_direction * np.pi
-
-        # plot real tipper
-        ti = tipper_obj
-        if ti is None:
-            return
-
-        if self.plot_tipper == "yri" or self.plot_tipper == "yr":
-            if ti.mag_real[self.jj] <= self.arrow_threshold:
-                txr = (
-                    ti.mag_real[self.jj]
-                    * ascale
-                    * np.sin((ti.angle_real[self.jj]) * np.pi / 180 + adir)
-                )
-                tyr = (
-                    ti.mag_real[self.jj]
-                    * ascale
-                    * np.cos((ti.angle_real[self.jj]) * np.pi / 180 + adir)
-                )
-
-                self.ax_ptm.arrow(
-                    plot_x,
-                    plot_y,
-                    txr,
-                    tyr,
-                    width=self.arrow_lw,
-                    facecolor=self.arrow_color_real,
-                    edgecolor=self.arrow_color_real,
-                    length_includes_head=False,
-                    head_width=self.arrow_head_width,
-                    head_length=self.arrow_head_length,
-                )
-            else:
-                pass
-
-        # plot imaginary tipper
-        if self.plot_tipper == "yri" or self.plot_tipper == "yi":
-            if ti.mag_imag[self.jj] <= self.arrow_threshold:
-                txi = (
-                    ti.mag_imag[self.jj]
-                    * ascale
-                    * np.sin((ti.angle_imag[self.jj]) * np.pi / 180 + adir)
-                )
-                tyi = (
-                    ti.mag_imag[self.jj]
-                    * ascale
-                    * np.cos((ti.angle_imag[self.jj]) * np.pi / 180 + adir)
-                )
-
-                self.ax_ptm.arrow(
-                    plot_x,
-                    plot_y,
-                    txi,
-                    tyi,
-                    width=self.arrow_lw,
-                    facecolor=self.arrow_color_imag,
-                    edgecolor=self.arrow_color_imag,
-                    length_includes_head=False,
-                    head_width=self.arrow_head_width,
-                    head_length=self.arrow_head_length,
-                )
-
-    def get_xy(self, mt_obj):
-        """
-        """
-        # if map scale is lat lon set parameters
-        if self.mapscale == "deg":
-            plot_x = mt_obj.lon - self.plot_reference_point[0]
-            plot_y = mt_obj.lat - self.plot_reference_point[1]
-
-        # if map scale is in meters easting and northing
-        elif self.mapscale in ["km", "m"]:
-            if self.mapscale == "km":
-                scale = 1.0 / 1000
-            else:
-                scale = 1.0
-            east, north, zone = gis_tools.project_point_ll2utm(mt_obj.lat, mt_obj.lon)
-
-            plot_x *= scale
-            plot_y *= scale
+
+        # if rotation angle is an int or float make an array the length of
+        # mt_list for plotting purposes
+        if isinstance(rot_z, float) or isinstance(rot_z, int):
+            self._rot_z = np.array([rot_z] * len(self.mt_list))
+
+        # if the rotation angle is an array for rotation of different
+        # freq than repeat that rotation array to the len(mt_list)
+        elif isinstance(rot_z, np.ndarray):
+            if rot_z.shape[0] != len(self.mt_list):
+                self._rot_z = np.repeat(rot_z, len(self.mt_list))
 
         else:
-            raise NameError("mapscale not recognized")
-
-        return plot_x, plot_y
-
-    def get_pt_ellipse(self, pt, plot_x, plot_y):
-        """
-        """
-
-        # --> set local variables
-        phimin = np.nan_to_num(pt.phimin[self.jj])
-        phimax = np.nan_to_num(pt.phimax[self.jj])
-        eangle = np.nan_to_num(pt.azimuth[self.jj])
-
-        if self.ellipse_cmap == "mt_seg_bl2wh2rd":
-            bounds = np.arange(
-                self.ellipse_range[0],
-                self.ellipse_range[1] + self.ellipse_range[2],
-                self.ellipse_range[2],
-            )
-            nseg = float(
-                (self.ellipse_range[1] - self.ellipse_range[0])
-                / (2 * self.ellipse_range[2])
-            )
-
-        # get the properties to color the ellipses by
-        if self.ellipse_colorby == "phiminang" or self.ellipse_colorby == "phimin":
-            colorarray = pt.phimin[self.jj]
-
-        elif self.ellipse_colorby == "phimax":
-            colorarray = pt.phimax[self.jj]
-
-        elif self.ellipse_colorby == "phidet":
-            colorarray = np.sqrt(abs(pt.det[self.jj])) * (180 / np.pi)
-
-        elif self.ellipse_colorby == "skew" or self.ellipse_colorby == "skew_seg":
-            colorarray = pt.beta[self.jj]
-
-        elif (
-            self.ellipse_colorby == "normalized_skew"
-            or self.ellipse_colorby == "normalized_skew_seg"
-        ):
-            colorarray = 2 * pt.beta[self.jj]
-
-        elif self.ellipse_colorby == "ellipticity":
-            colorarray = pt.ellipticity[self.jj]
-
-        elif self.ellipse_colorby in ["strike", "azimuth"]:
-            colorarray = pt.azimuth[self.jj] % 180
-            if colorarray > 90:
-                colorarray -= 180
-            self.ellipse_range = (-90, 90)
-
-        else:
-            raise NameError(self.ellipse_colorby + " is not supported")
-
-        # --> get ellipse properties
-        # if the ellipse size is not physically correct make it a dot
-        if phimax == 0 or phimax > 100 or phimin == 0 or phimin > 100:
-            eheight = 0.0000001 * self.ellipse_size
-            ewidth = 0.0000001 * self.ellipse_size
-        else:
-            scaling = self.ellipse_size / phimax
-            eheight = phimin * scaling
-            ewidth = phimax * scaling
-
-        # make an ellipse
-        ellipd = patches.Ellipse(
-            (plot_x, plot_y),
-            width=ewidth,
-            height=eheight,
-            angle=90 - eangle,
-            lw=self.lw,
-        )
-
-        # get ellipse color
-        if self.ellipse_cmap.find("seg") > 0:
-            ellipd.set_facecolor(
-                mtcl.get_plot_color(
-                    colorarray,
-                    self.ellipse_colorby,
-                    self.ellipse_cmap,
-                    self.ellipse_range[0],
-                    self.ellipse_range[1],
-                    bounds=bounds,
-                )
-            )
-        else:
-            ellipd.set_facecolor(
-                mtcl.get_plot_color(
-                    colorarray,
-                    self.ellipse_colorby,
-                    self.ellipse_cmap,
-                    self.ellipse_range[0],
-                    self.ellipse_range[1],
-                )
-            )
-
-        return ellipd
+            pass
+
+        for ii, mt in enumerate(self.mt_list):
+            mt.rot_z = self._rot_z[ii]
+
+    def _get_rot_z(self):
+        return self._rot_z
+
+    rot_z = property(fget=_get_rot_z, fset=_set_rot_z,
+                     doc="""rotation angle(s)""")
 
     # -----------------------------------------------
     # The main plot method for this module
     # -----------------------------------------------
-    def plot(
-        self,
-        fig=None,
-        save_path=None,
-        show=True,
-        raster_dict={
-            "lons": [],
-            "lats": [],
-            "vals": [],
-            "levels": 50,
-            "cmap": "rainbow",
-            "cbar_title": "Arbitrary units",
-            "cbar_position": None,
-        },
-    ):
+    def plot(self, fig=None, save_path=None, show=True,
+             raster_dict={'lons': [], 'lats': [],
+                          'vals': [], 'levels': 50, 'cmap': 'rainbow',
+                          'cbar_title': 'Arbitrary units',
+                          'cbar_position': None}):
         """
         Plots the phase tensor map.
         :param fig: optional figure object
         :param save_path: path to folder for saving plots
         :param show: show plots if True
-        :param raster_dict: Plotting of raster data is currently only 
-                            supported when mapscale='deg'.
-                            This parameter is a dictionary of parameters for 
-                            plotting raster data,
-                            on top of which phase tensor data are plotted.
-                            'lons', 'lats' and 'vals'  are one dimensional 
-                            lists (or numpy arrays) for longitudes, latitudes
-                            and corresponding values, respectively. 'levels', 
-                            'cmap' and 'cbar_title' are the number of levels
-                            to be used in the colormap, the colormap and its
+        :param raster_dict: Plotting of raster data is currently only supported when mapscale='deg'.
+                            This parameter is a dictionary of parameters for plotting raster data,
+                            on top of which phase tensor data are plotted. 'lons', 'lats' and 'vals'
+                            are one dimensional lists (or numpy arrays) for longitudes, latitudes
+                            and corresponding values, respectively. 'levels', 'cmap' and 'cbar_title'
+                            are the number of levels to be used in the colormap, the colormap and its
                             title, respectively.
         """
 
         # set position properties for the plot
-        plt.rcParams["font.size"] = self.font_size
-
+        plt.rcParams['font.size'] = self.font_size
+        plt.rcParams['figure.subplot.left'] = .1
+        plt.rcParams['figure.subplot.right'] = .98
+        plt.rcParams['figure.subplot.bottom'] = .1
+        plt.rcParams['figure.subplot.top'] = .93
+        plt.rcParams['figure.subplot.wspace'] = .55
+        plt.rcParams['figure.subplot.hspace'] = .70
+        # FZ: tweaks to make plot positioned better
+        # plt.rcParams['font.size']=self.font_size
+        # plt.rcParams['figure.subplot.left']=.1
+        # plt.rcParams['figure.subplot.right']=.90
+        # plt.rcParams['figure.subplot.bottom']=.2
+        # plt.rcParams['figure.subplot.top']=.90
+        # plt.rcParams['figure.subplot.wspace']=.70
+        # plt.rcParams['figure.subplot.hspace']=.70
+
+        lpfig = None
+        lpax = None
+        lpax2 = None
         # make figure instance
-        if fig is not None:
-            self.fig = fig
+        if(fig is None):
+            self.fig = plt.figure(self.fig_num, figsize=self.fig_size, dpi=self.fig_dpi)
+            # self.fig = plt.figure(self.fig_num, dpi=self.fig_dpi)
+
+            # clear the figure if there is already one up
+            plt.clf()
+            lpfig = self.fig
         else:
-            self.fig = plt.figure(self.fig_num, figsize=self.fig_size, dpi=self.fig_dpi)
-        plt.clf()
-
-        self.ax_ptm = self.fig.add_subplot(1, 1, 1, aspect="equal")
-
-<<<<<<< HEAD
-        # plt.locator_params(axis='x', nbins=3)
-        # control number of ticks in axis (nbins ticks)
-        # FZ: control tick rotation=30 not that good
-        plt.xticks(rotation="vertical")
-
-        self.add_raster(raster_dict)
-=======
+            lpfig = fig
+        # end if
+
+        lpax = lpfig.add_subplot(1, 1, 1, aspect='equal')
+
+        # plt.locator_params(axis='x', nbins=3)  # control number of ticks in axis (nbins ticks)
+        plt.xticks(rotation='vertical')  # FZ: control tick rotation=30 not that good
+
+        # get the reference point
+        refpoint = self.plot_reference_point
+
+        # plot raster data if provided and if mapscale is 'deg'
+        if(len(raster_dict['lons']) and self.mapscale == 'deg'):
+            lons = np.array(raster_dict['lons'])
+            lats = np.array(raster_dict['lats'])
+
+            # retain masking if a masked array is passed in
+            if type(raster_dict['vals']) == np.ma.core.MaskedArray:
+                vals = np.ma.masked_array(raster_dict['vals'])
+            else:
+                vals = np.array(raster_dict['vals'])
+
             
 
             lons -= refpoint[0]
@@ -848,176 +654,363 @@
                                          orientation=self.cb_orientation,
                                          shrink=.35)
             cbar = lpfig.colorbar(cbinfo, cbax)
->>>>>>> fcc250f1
-
+
+            if(self.cb_orientation == 'horizontal'):
+                cbar.ax.set_xlabel(cbar_title)
+                cbar.ax.xaxis.set_label_position('top')
+                cbar.ax.xaxis.set_label_coords(.5, 1.3)
+            else:
+                cbar.ax.set_ylabel(cbar_title, fontsize=self.font_size,
+                                   fontweight='bold')
+                cbar.ax.yaxis.set_label_position('right')
+                cbar.ax.yaxis.set_label_coords(1.25, .5)
+                cbar.ax.yaxis.tick_left()
+                cbar.ax.tick_params(axis='y', direction='in')
+
+        # end if
+
+        # set some local parameters
+        es = float(self.ellipse_size)
+        cmap = self.ellipse_cmap
+        ckmin = float(self.ellipse_range[0])
+        ckmax = float(self.ellipse_range[1])
         try:
-            step = float(self.ellipse_range[2])
+            ckstep = float(self.ellipse_range[2])
         except IndexError:
-            if self.ellipse_cmap == "mt_seg_bl2wh2rd":
-                raise ValueError("Need to input range as (min, max, step)")
+            if cmap == 'mt_seg_bl2wh2rd':
+                raise ValueError('Need to input range as (min, max, step)')
             else:
-                step = 3
-        nseg = float((self.ellipse_range[1] - self.ellipse_range[0]) / (2 * step))
+                ckstep = 3
+        nseg = float((ckmax - ckmin) / (2 * ckstep))
         ck = self.ellipse_colorby
 
         # --> set the bounds on the segmented colormap
-        if self.ellipse_cmap == "mt_seg_bl2wh2rd":
-            bounds = np.arange(
-                self.ellipse_range[0], self.ellipse_range[1] + step, step
-            )
+        if cmap == 'mt_seg_bl2wh2rd':
+            bounds = np.arange(ckmin, ckmax + ckstep, ckstep)
 
         # set tick parameters depending on the mapscale
-        if self.mapscale == "deg":
-            self.tickstrfmt = "%.2f"
-
-        elif self.mapscale == "m" or self.mapscale == "km":
-            self.tickstrfmt = "%.0f"
+        if self.mapscale == 'deg':
+            self.tickstrfmt = '%.2f'
+
+        elif self.mapscale == 'm' or self.mapscale == 'km':
+            self.tickstrfmt = '%.0f'
 
         # make some empty arrays
         elliplist = []
+        latlist = np.zeros(len(self.mt_list))
+        lonlist = np.zeros(len(self.mt_list))
         self.plot_xarr = np.zeros(len(self.mt_list))
         self.plot_yarr = np.zeros(len(self.mt_list))
 
-        for ii, mt_obj in enumerate(self.mt_list):
-
-            new_z_obj = None
-            new_tipper_obj = None
+        for ii, mt in enumerate(self.mt_list):
+
+            newZ = None
+            newTipper = None
             fidx = 0
-            if self.interpolate:
-                new_z_obj, new_tipper_obj = mt_obj.interpolate(
-                    [self.plot_freq], bounds_error=False
-                )
+            if(self.interpolate):
+                newZ, newTipper = mt.interpolate([self.plot_freq], bounds_error=False)
             else:
-                fidx = np.argmin(np.fabs(mt_obj.Z.freq - self.plot_freq))
-
-            if (
-                not self.interpolate
-                and np.fabs(mt_obj.Z.freq[fidx] - self.plot_freq) < self.ftol
-            ) or (self.interpolate):
+                fidx = np.argmin(np.fabs(mt.Z.freq - self.plot_freq))
+
+            if((not self.interpolate and np.fabs(mt.Z.freq[fidx] - self.plot_freq) < self.ftol) or
+                    (self.interpolate)):
 
                 self.jj = fidx
+                jj = fidx
 
                 # get phase tensor
-                if not self.interpolate:
-                    pt = mt_obj.pt
+                if(not self.interpolate):
+                    pt = mt.pt
                 else:
-                    new_z_obj.compute_resistivity_phase()
-                    pt = MTpt.PhaseTensor(z_object=new_z_obj)
-
-                plot_x, plot_y = self.get_xy(mt_obj)
+                    newZ.compute_resistivity_phase()
+                    pt = MTpt.PhaseTensor(z_object=newZ)
+
+                # if map scale is lat lon set parameters
+                if self.mapscale == 'deg':
+                    latlist[ii] = mt.lat
+                    lonlist[ii] = mt.lon
+                    plotx = mt.lon - refpoint[0]
+                    ploty = mt.lat - refpoint[1]
+
+                # if map scale is in meters easting and northing
+                elif self.mapscale == 'm':
+                    east, north, zone = gis_tools.project_point_ll2utm(mt.lat,
+                                                                       mt.lon)
+
+                    # set the first point read in as a refernce other points
+                    if ii == 0:
+                        zone1 = zone
+                        plotx = east - refpoint[0]
+                        ploty = north - refpoint[1]
+
+                    # read in all the other point
+                    else:
+                        # check to make sure the zone is the same this needs
+                        # to be more rigorously done
+                        if zone1 != zone:
+                            print('Zone change at station ' + mt.station)
+                            if zone1[0:2] == zone[0:2]:
+                                pass
+                            elif int(zone1[0:2]) < int(zone[0:2]):
+                                east += 500000
+                            else:
+                                east -= -500000
+                            latlist[ii] = north - refpoint[1]
+                            lonlist[ii] = east - refpoint[0]
+                            plotx = east - refpoint[0]
+                            ploty = north - refpoint[1]
+                        else:
+                            latlist[ii] = north - refpoint[1]
+                            lonlist[ii] = east - refpoint[0]
+                            plotx = east - refpoint[0]
+                            ploty = north - refpoint[1]
+
+                # if mapscale is in km easting and northing
+                elif self.mapscale == 'km':
+                    east, north, zone = gis_tools.project_point_ll2utm(mt.lat,
+                                                                       mt.lon)
+                    if ii == 0:
+                        zone1 = zone
+                        plotx = (east - refpoint[0]) / 1000.
+                        ploty = (north - refpoint[1]) / 1000.
+
+                    else:
+                        if zone1 != zone:
+                            print('Zone change at station ' + mt.station)
+                            if zone1[0:2] == zone[0:2]:
+                                pass
+                            elif int(zone1[0:2]) < int(zone[0:2]):
+                                east += 500000
+                            else:
+                                east -= 500000
+                            latlist[ii] = (north - refpoint[1]) / 1000.
+                            lonlist[ii] = (east - refpoint[0]) / 1000.
+                            plotx = (east - refpoint[0]) / 1000.
+                            ploty = (north - refpoint[1]) / 1000.
+                        else:
+                            latlist[ii] = (north - refpoint[1]) / 1000.
+                            lonlist[ii] = (east - refpoint[0]) / 1000.
+                            plotx = (east - refpoint[0]) / 1000.
+                            ploty = (north - refpoint[1]) / 1000.
+                else:
+                    raise NameError('mapscale not recognized')
+
                 # put the location of each ellipse into an array in x and y
-                self.plot_xarr[ii] = plot_x
-                self.plot_yarr[ii] = plot_y
-
-                ellipd = self.get_pt_ellipse(pt, plot_x, plot_y)
+                self.plot_xarr[ii] = plotx
+                self.plot_yarr[ii] = ploty
+
+                # --> set local variables
+                phimin = np.nan_to_num(pt.phimin[jj])
+                phimax = np.nan_to_num(pt.phimax[jj])
+                eangle = np.nan_to_num(pt.azimuth[jj])
+
+                # output to csv file:
+                # print('OUTCSV', mt.station, plotx, ploty, phimin, phimax, eangle)
+
+                if cmap == 'mt_seg_bl2wh2rd':
+                    bounds = np.arange(ckmin, ckmax + ckstep, ckstep)
+                    nseg = float((ckmax - ckmin) / (2 * ckstep))
+
+                # get the properties to color the ellipses by
+                if self.ellipse_colorby == 'phiminang' or \
+                        self.ellipse_colorby == 'phimin':
+                    colorarray = pt.phimin[jj]
+
+                elif self.ellipse_colorby == 'phimax':
+                    colorarray = pt.phimax[jj]
+
+                elif self.ellipse_colorby == 'phidet':
+                    colorarray = np.sqrt(abs(pt.det[jj])) * (180 / np.pi)
+
+                elif self.ellipse_colorby == 'skew' or \
+                        self.ellipse_colorby == 'skew_seg':
+                    colorarray = pt.beta[jj]
+
+                elif self.ellipse_colorby == 'normalized_skew' or \
+                        self.ellipse_colorby == 'normalized_skew_seg':
+                    colorarray = 2 * pt.beta[jj]
+
+                elif self.ellipse_colorby == 'ellipticity':
+                    colorarray = pt.ellipticity[jj]
+
+                else:
+                    raise NameError(self.ellipse_colorby + ' is not supported')
+
+                # --> get ellipse properties
+                # if the ellipse size is not physically correct make it a dot
+                if phimax == 0 or phimax > 100 or phimin == 0 or phimin > 100:
+                    eheight = .0000001 * es
+                    ewidth = .0000001 * es
+                else:
+                    scaling = es / phimax
+                    eheight = phimin * scaling
+                    ewidth = phimax * scaling
+
+                # make an ellipse
+                ellipd = patches.Ellipse((plotx, ploty),
+                                         width=ewidth,
+                                         height=eheight,
+                                         angle=90 - eangle,
+                                         lw=self.lw,
+                                         **self.kwargs)
+
+                # get ellipse color
+                if cmap.find('seg') > 0:
+                    ellipd.set_facecolor(mtcl.get_plot_color(colorarray,
+                                                             self.ellipse_colorby,
+                                                             cmap,
+                                                             ckmin,
+                                                             ckmax,
+                                                             bounds=bounds))
+                else:
+                    ellipd.set_facecolor(mtcl.get_plot_color(colorarray,
+                                                             self.ellipse_colorby,
+                                                             cmap,
+                                                             ckmin,
+                                                             ckmax))
 
                 # ==> add ellipse to the plot
                 elliplist.append(ellipd)
-                self.ax_ptm.add_artist(ellipd)
+                lpax.add_artist(ellipd)
 
                 # -----------Plot Induction Arrows---------------------------
-                if self.plot_tipper.find("y") == 0:
-                    # get phase tensor
-                    if not self.interpolate:
-                        new_tipper_obj = mt_obj.Tipper
+                if self.plot_tipper.find('y') == 0:
+
+                    # get tipper
+
+                    if mt.Tipper.tipper is None:
+                        mt.Tipper.tipper = np.zeros((len(mt.period), 1, 2),
+                                                    dtype='complex')
+
+                    # make some local parameters for easier typing
+                    ascale = self.arrow_size
+                    adir = self.arrow_direction * np.pi
+
+                    # plot real tipper
+                    ti = None
+                    if(not self.interpolate):
+                        ti = mt.Tipper
                     else:
-                        new_tipper_obj.compute_mag_direction()
-
-                    if mt_obj.Tipper.tipper is None:
-                        continue
-                    self.add_tipper(new_tipper_obj, plot_x, plot_y)
+                        ti = newTipper
+                    # end if
+
+                    if self.plot_tipper == 'yri' or self.plot_tipper == 'yr':
+                        if ti.mag_real[jj] <= self.arrow_threshold:
+                            txr = ti.mag_real[jj] * ascale * \
+                                np.sin((ti.angle_real[jj]) * np.pi / 180 + adir)
+                            tyr = ti.mag_real[jj] * ascale * \
+                                np.cos((ti.angle_real[jj]) * np.pi / 180 + adir)
+
+                            lpax.arrow(plotx,
+                                       ploty,
+                                       txr,
+                                       tyr,
+                                       width=self.arrow_lw,
+                                       facecolor=self.arrow_color_real,
+                                       edgecolor=self.arrow_color_real,
+                                       length_includes_head=False,
+                                       head_width=self.arrow_head_width,
+                                       head_length=self.arrow_head_length)
+                        else:
+                            pass
+
+                    # plot imaginary tipper
+                    if self.plot_tipper == 'yri' or self.plot_tipper == 'yi':
+                        if ti.mag_imag[jj] <= self.arrow_threshold:
+                            txi = ti.mag_imag[jj] * ascale * \
+                                np.sin((ti.angle_imag[jj]) * np.pi / 180 + adir)
+                            tyi = ti.mag_imag[jj] * ascale * \
+                                np.cos((ti.angle_imag[jj]) * np.pi / 180 + adir)
+
+                            lpax.arrow(plotx,
+                                       ploty,
+                                       txi,
+                                       tyi,
+                                       width=self.arrow_lw,
+                                       facecolor=self.arrow_color_imag,
+                                       edgecolor=self.arrow_color_imag,
+                                       length_includes_head=False,
+                                       head_width=self.arrow_head_width,
+                                       head_length=self.arrow_head_length)
 
                 # ------------Plot station name------------------------------
-                if self.plot_station:
-                    try:
-                        name = mt_obj.station[self.station_id[0] : self.station_id[1]]
-                        self.ax_ptm.text(
-                            plot_x,
-                            plot_y + self.station_pad,
-                            name,
-                            horizontalalignment="center",
-                            verticalalignment="baseline",
-                            fontdict=self.station_font_dict,
-                        )
-                    except AttributeError:
-                        pass
+                try:
+                    lpax.text(plotx,
+                              ploty + self.station_pad,
+                              mt.station[self.station_id[0]:self.station_id[1]],
+                              horizontalalignment='center',
+                              verticalalignment='baseline',
+                              fontdict=self.station_font_dict)
+                except AttributeError:
+                    pass
 
             # ==> print a message if couldn't find the freq
             else:
-                _logger.warn(
-                    "Did not find {0:.5g} Hz for station {1}".format(
-                        self.plot_freq, mt_obj.station
-                    )
-                )
+                _logger.warn('Did not find {0:.5g} Hz for station {1}'.format(self.plot_freq, mt.station))
 
         # --> set axes properties depending on map scale------------------------
-        if self.mapscale == "deg":
-            self.ax_ptm.set_xlabel(
-                "Longitude", fontsize=self.font_size, fontweight="bold"  # +2,
-            )
-            self.ax_ptm.set_ylabel(
-                "Latitude", fontsize=self.font_size, fontweight="bold"  # +2,
-            )
-
-        elif self.mapscale == "m":
-            self.ax_ptm.set_xlabel(
-                "Easting (m)", fontsize=self.font_size, fontweight="bold"  # +2,
-            )
-            self.ax_ptm.set_ylabel(
-                "Northing (m)", fontsize=self.font_size, fontweight="bold"  # +2,
-            )
-
-        elif self.mapscale == "km":
-            self.ax_ptm.set_xlabel(
-                "Easting (km)", fontsize=self.font_size, fontweight="bold"  # +2,
-            )
-            self.ax_ptm.set_ylabel(
-                "Northing (km)", fontsize=self.font_size, fontweight="bold"  # +2,
-            )
+        if self.mapscale == 'deg':
+            lpax.set_xlabel('Longitude',
+                            fontsize=self.font_size,  # +2,
+                            fontweight='bold')
+            lpax.set_ylabel('Latitude',
+                            fontsize=self.font_size,  # +2,
+                            fontweight='bold')
+
+        elif self.mapscale == 'm':
+            lpax.set_xlabel('Easting (m)',
+                            fontsize=self.font_size,  # +2,
+                            fontweight='bold')
+            lpax.set_ylabel('Northing (m)',
+                            fontsize=self.font_size,  # +2,
+                            fontweight='bold')
+
+        elif self.mapscale == 'km':
+            lpax.set_xlabel('Easting (km)',
+                            fontsize=self.font_size,  # +2,
+                            fontweight='bold')
+            lpax.set_ylabel('Northing (km)',
+                            fontsize=self.font_size,  # +2,
+                            fontweight='bold')
 
         # --> set plot limits
         #    need to exclude zero values from the calculation of min/max!!!!
-        self.ax_ptm.set_xlim(
-            self.plot_xarr[self.plot_xarr != 0.0].min() - self.xpad,
-            self.plot_xarr[self.plot_xarr != 0.0].max() + self.xpad,
-        )
-        self.ax_ptm.set_ylim(
-            self.plot_yarr[self.plot_yarr != 0.0].min() - self.xpad,
-            self.plot_yarr[self.plot_xarr != 0.0].max() + self.xpad,
-        )
+        lpax.set_xlim(self.plot_xarr[self.plot_xarr != 0.].min() - self.xpad,
+                      self.plot_xarr[self.plot_xarr != 0.].max() + self.xpad)
+        lpax.set_ylim(self.plot_yarr[self.plot_yarr != 0.].min() - self.xpad,
+                      self.plot_yarr[self.plot_xarr != 0.].max() + self.xpad)
 
         # BM: Now that we have the bounds of the axis, we can plot a
         # background image on the map.
         if self.background_image:
-            plot_geotiff_on_axes(
-                self.background_image,
-                self.ax_ptm,
-                epsg_code=4326,
-                band_number=self.bimg_band,
-                cmap=self.bimg_cmap,
-            )
+            plot_geotiff_on_axes(self.background_image, lpax,
+                                 epsg_code=4326, band_number=self.bimg_band,
+                                 cmap=self.bimg_cmap)
 
         # --> set tick label format
-        self.ax_ptm.xaxis.set_major_formatter(FormatStrFormatter(self.tickstrfmt))
-        self.ax_ptm.yaxis.set_major_formatter(FormatStrFormatter(self.tickstrfmt))
-        plt.setp(self.ax_ptm.get_xticklabels(), rotation=45)
+        lpax.xaxis.set_major_formatter(FormatStrFormatter(self.tickstrfmt))
+        lpax.yaxis.set_major_formatter(FormatStrFormatter(self.tickstrfmt))
+#       lpax.set_xticklabels(np.round(self.plot_xarr, decimals=2),
+#                                rotation=45)
+        plt.setp(lpax.get_xticklabels(), rotation=45)
 
         # --> set title in period or freq
-        if self.tscale == "period":
-            titlefreq = "{0:.5g} (s)".format(1.0 / self.plot_freq)
+        if self.tscale == 'period':
+            titlefreq = '{0:.5g} (s)'.format(1. / self.plot_freq)
         else:
-            titlefreq = "{0:.5g} (Hz)".format(self.plot_freq)
-
-        self.ax_ptm.set_title(
-            "{0} {1}".format(self.plot_title, titlefreq),
-            fontsize=self.font_size + 2,
-            fontweight="bold",
-        )
+            titlefreq = '{0:.5g} (Hz)'.format(self.plot_freq)
+
+        if not self.plot_title:
+            lpax.set_title('Phase Tensor Map for ' + titlefreq,
+                           fontsize=self.font_size + 2, fontweight='bold')
+        else:
+            lpax.set_title(self.plot_title + titlefreq,
+                           fontsize=self.font_size + 2, fontweight='bold')
 
         # --> plot induction arrow scale bar -----------------------------------
-        if self.plot_tipper.find("y") == 0:
-            parrx = self.ax_ptm.get_xlim()
-            parry = self.ax_ptm.get_ylim()
+        if self.plot_tipper.find('y') == 0:
+            parrx = lpax.get_xlim()
+            parry = lpax.get_ylim()
             try:
                 axpad = self.arrow_legend_xborderpad
             except AttributeError:
@@ -1031,39 +1024,39 @@
             try:
                 txtpad = self.arrow_legend_fontpad
             except AttributeError:
-                txtpad = 0.25 * self.ellipse_size
+                txtpad = .25 * es
 
             # make arrow legend postion and arrows coordinates
-            if self.arrow_legend_position == "lower right":
+            if self.arrow_legend_position == 'lower right':
                 pax = parrx[1] - axpad
                 pay = parry[0] + aypad
                 # ptx = self.arrow_size
                 # pty = 0
-                txa = parrx[1] - axpad + self.arrow_size / 2.0
+                txa = parrx[1] - axpad + self.arrow_size / 2.
                 # txy = pay+txtpad
 
-            elif self.arrow_legend_position == "upper right":
+            elif self.arrow_legend_position == 'upper right':
                 pax = parrx[1] - axpad
                 pay = parry[1] - aypad
                 # ptx = self.arrow_size
                 # pty = 0
-                txa = parrx[1] - axpad + self.arrow_size / 2.0
+                txa = parrx[1] - axpad + self.arrow_size / 2.
                 # txy = pay+txtpad
 
-            elif self.arrow_legend_position == "lower left":
+            elif self.arrow_legend_position == 'lower left':
                 pax = parrx[0] + axpad
                 pay = parry[0] + aypad
                 # ptx = self.arrow_size
                 # pty = 0
-                txa = parrx[0] + axpad + self.arrow_size / 2.0
+                txa = parrx[0] + axpad + self.arrow_size / 2.
                 # txy = pay+txtpad
 
-            elif self.arrow_legend_position == "upper left":
+            elif self.arrow_legend_position == 'upper left':
                 pax = parrx[0] + axpad
                 pay = parry[1] - aypad
                 # ptx = self.arrow_size
                 # pty = 0
-                txa = parrx[0] + axpad + self.arrow_size / 2.0
+                txa = parrx[0] + axpad + self.arrow_size / 2.
                 # txy = pay+txtpad
             else:
                 pass  # raise NameError('arrowlegend not supported.')
@@ -1073,21 +1066,19 @@
             pty = 0
             # txy = pay + txtpad
 
-            self.ax_ptm.arrow(
-                pax,
-                pay,
-                ptx,
-                pty,
-                width=self.arrow_lw,
-                facecolor=self.arrow_color_real,
-                edgecolor=self.arrow_color_real,
-                length_includes_head=False,
-                head_width=self.arrow_head_width,
-                head_length=self.arrow_head_length,
-            )
+            lpax.arrow(pax,
+                       pay,
+                       ptx,
+                       pty,
+                       width=self.arrow_lw,
+                       facecolor=self.arrow_color_real,
+                       edgecolor=self.arrow_color_real,
+                       length_includes_head=False,
+                       head_width=self.arrow_head_width,
+                       head_length=self.arrow_head_length)
 
             # FZ: what is this '|T|=1'? and the horizontal line?
-            # self.ax_ptm.text(txa,
+            # lpax.text(txa,
             #              txy,
             #              '|T|=1',
             #              horizontalalignment='center',
@@ -1096,17 +1087,15 @@
         # END: if self.plot_tipper.find('yes') == 0 ---------------------------
 
         # make a grid with color lines
-        self.ax_ptm.grid(True, alpha=0.3, which="both", color=(0.5, 0.5, 0.5))
-        self.ax_ptm.set_axisbelow(True)
+        lpax.grid(True, alpha=.3, which='both', color=(0.5, 0.5, 0.5))
         if self.minorticks_on:
             plt.minorticks_on()  # turn on minor ticks automatically
 
         # ==> make a colorbar with appropriate colors
         if self.cb_position is None:
-            self.ax_cb, kw = mcb.make_axes(
-                self.ax_ptm, orientation=self.cb_orientation, shrink=0.35
-            )
-
+            lpax2, kw = mcb.make_axes(lpax,
+                                      orientation=self.cb_orientation,
+                                      shrink=.35)
             # FZ: try to fix colorbar h-position
             # from mpl_toolkits.axes_grid1 import make_axes_locatable
             #
@@ -1116,89 +1105,77 @@
             # self.ax2 = divider.append_axes("right", size="5%", pad=0.05)
 
         else:
-            self.ax_cb = self.fig.add_axes(self.cb_position)
-
-        if self.ellipse_cmap == "mt_seg_bl2wh2rd":
+            lpax2 = lpfig.add_axes(self.cb_position)
+
+        if cmap == 'mt_seg_bl2wh2rd':
             # make a color list
-            self.clist = [
-                (cc, cc, 1) for cc in np.arange(0, 1 + 1.0 / (nseg), 1.0 / (nseg))
-            ] + [(1, cc, cc) for cc in np.arange(1, -1.0 / (nseg), -1.0 / (nseg))]
+            self.clist = [(cc, cc, 1)
+                          for cc in np.arange(0, 1 + 1. / (nseg), 1. / (nseg))] + \
+                         [(1, cc, cc)
+                          for cc in np.arange(1, -1. / (nseg), -1. / (nseg))]
 
             # make segmented colormap
             mt_seg_bl2wh2rd = colors.ListedColormap(self.clist)
 
             # make bounds so that the middle is white
-            bounds = np.arange(
-                self.ellipse_range[0] - self.ellipse_range[2],
-                self.ellipse_range[1] + 2 * self.ellipse_range[2],
-                self.ellipse_range[2],
-            )
+            bounds = np.arange(ckmin - ckstep, ckmax + 2 * ckstep, ckstep)
 
             # normalize the colors
             norms = colors.BoundaryNorm(bounds, mt_seg_bl2wh2rd.N)
 
             # make the colorbar
-            self.cb = mcb.ColorbarBase(
-                self.ax_cb,
-                cmap=mt_seg_bl2wh2rd,
-                norm=norms,
-                orientation=self.cb_orientation,
-                ticks=bounds[1:-1],
-            )
+            self.cb = mcb.ColorbarBase(lpax2,
+                                       cmap=mt_seg_bl2wh2rd,
+                                       norm=norms,
+                                       orientation=self.cb_orientation,
+                                       ticks=bounds[1:-1])
         else:
-            if self.ellipse_cmap in list(mtcl.cmapdict.keys()):
-                cmap_input = mtcl.cmapdict[self.ellipse_cmap]
+            if cmap in list(mtcl.cmapdict.keys()):
+                cmap_input = mtcl.cmapdict[cmap]
             else:
-                cmap_input = mtcl.cm.get_cmap(self.ellipse_cmap)
-            self.cb = mcb.ColorbarBase(
-                self.ax_cb,
-                cmap=cmap_input,  # mtcl.cmapdict[cmap],
-                norm=colors.Normalize(
-                    vmin=self.ellipse_range[0], vmax=self.ellipse_range[1]
-                ),
-                orientation=self.cb_orientation,
-            )
+                cmap_input = mtcl.cm.get_cmap(cmap)
+            self.cb = mcb.ColorbarBase(lpax2,
+                                       cmap=cmap_input,  # mtcl.cmapdict[cmap],
+                                       norm=colors.Normalize(vmin=ckmin,
+                                                             vmax=ckmax),
+                                       orientation=self.cb_orientation)
 
         # label the color bar accordingly
-        self.cb.set_label(
-            mtpl.ckdict[ck], fontdict={"size": self.font_size, "weight": "bold"}
-        )
+        self.cb.set_label(mtpl.ckdict[ck],
+                          fontdict={'size': self.font_size, 'weight': 'bold'})
 
         # place the label in the correct location
-        if self.cb_orientation == "horizontal":
-            self.cb.ax.xaxis.set_label_position("top")
-            self.cb.ax.xaxis.set_label_coords(0.5, 1.3)
-
-        elif self.cb_orientation == "vertical":
-            self.cb.ax.yaxis.set_label_position("right")
-            self.cb.ax.yaxis.set_label_coords(1.25, 0.5)
+        if self.cb_orientation == 'horizontal':
+            self.cb.ax.xaxis.set_label_position('top')
+            self.cb.ax.xaxis.set_label_coords(.5, 1.3)
+
+        elif self.cb_orientation == 'vertical':
+            self.cb.ax.yaxis.set_label_position('right')
+            self.cb.ax.yaxis.set_label_coords(1.25, .5)
             self.cb.ax.yaxis.tick_left()
-            self.cb.ax.tick_params(axis="y", direction="in")
+            self.cb.ax.tick_params(axis='y', direction='in')
 
         # --> add reference ellipse:  (legend of ellipse size=1)
         # FZ: remove the following section if no show of Phi
         show_phi = False  # JingMingDuan does not want to show the black circle - it's not useful
         if show_phi is True:
-            ref_ellip = patches.Ellipse(
-                (0, 0.0), width=self.ellipse_size, height=self.ellipse_size, angle=0
-            )
+            ref_ellip = patches.Ellipse((0, .0),
+                                        width=es,
+                                        height=es,
+                                        angle=0)
             ref_ellip.set_facecolor((0, 0, 0))
-            ref_ax_loc = list(self.ax_cb.get_position().bounds)
-            ref_ax_loc[0] *= 0.95
-            ref_ax_loc[1] -= 0.17
-            ref_ax_loc[2] = 0.1
-            ref_ax_loc[3] = 0.1
-            self.ref_ax = self.fig.add_axes(ref_ax_loc, aspect="equal")
+            ref_ax_loc = list(lpax2.get_position().bounds)
+            ref_ax_loc[0] *= .95
+            ref_ax_loc[1] -= .17
+            ref_ax_loc[2] = .1
+            ref_ax_loc[3] = .1
+            self.ref_ax = lpfig.add_axes(ref_ax_loc, aspect='equal')
             self.ref_ax.add_artist(ref_ellip)
-            self.ref_ax.set_xlim(
-                -self.ellipse_size / 2.0 * 1.05, self.ellipse_size / 2.0 * 1.05
-            )
-            self.ref_ax.set_ylim(
-                -self.ellipse_size / 2.0 * 1.05, self.ellipse_size / 2.0 * 1.05
-            )
+            self.ref_ax.set_xlim(-es / 2. * 1.05, es / 2. * 1.05)
+            self.ref_ax.set_ylim(-es / 2. * 1.05, es / 2. * 1.05)
             plt.setp(self.ref_ax.xaxis.get_ticklabels(), visible=False)
             plt.setp(self.ref_ax.yaxis.get_ticklabels(), visible=False)
-            self.ref_ax.set_title(r"$\Phi$ = 1")
+            self.ref_ax.set_title(r'$\Phi$ = 1')
 
         if show:
             # always show, and adjust the figure before saving it below. The
@@ -1216,14 +1193,8 @@
 
         return figfile
 
-    def save_figure(
-        self,
-        save_fn,
-        file_format="pdf",
-        orientation="portrait",
-        fig_dpi=None,
-        close_plot="y",
-    ):
+    def save_figure(self, save_fn, file_format='pdf',
+                    orientation='portrait', fig_dpi=None, close_plot='y'):
         """
         save_plot will save the figure to save_fn.
 
@@ -1258,7 +1229,7 @@
                              * 'n' will leave plot open
         """
 
-        sf = "_{0:.6g}".format(self.plot_freq)
+        sf = '_{0:.6g}'.format(self.plot_freq)
 
         if fig_dpi is None:
             fig_dpi = self.fig_dpi
@@ -1269,42 +1240,34 @@
                 os.mkdir(save_fn)
 
             # make a file name
-            fname = "PTmap_DPI%s_%s_%sHz.%s" % (
-                str(self.fig_dpi),
-                self.ellipse_colorby,
-                sf,
-                file_format,
-            )
+            fname = 'PTmap_DPI%s_%s_%sHz.%s' % (
+                str(self.fig_dpi), self.ellipse_colorby, sf, file_format)
             path2savefile = os.path.join(save_fn, fname)
-        #            self.fig.savefig(path2savefile, dpi=fig_dpi, format=file_format, orientation=orientation,
-        #                             bbox_inches='tight')
+#            self.fig.savefig(path2savefile, dpi=fig_dpi, format=file_format, orientation=orientation,
+#                             bbox_inches='tight')
         else:  # FZ: assume save-fn is a path2file= "path2/afile.fmt"
-            file_format = save_fn.split(".")[-1]
-            if file_format is None or file_format not in ["png", "jpg"]:
+            file_format = save_fn.split('.')[-1]
+            if file_format is None or file_format not in ['png', 'jpg']:
                 _logger.error(
-                    "Error: output file name is not correctly provided:", save_fn
-                )
-                raise Exception("output file name is not correctly provided!!!")
+                    "Error: output file name is not correctly provided:",
+                    save_fn)
+                raise Exception(
+                    "output file name is not correctly provided!!!")
 
             path2savefile = save_fn
-            self.fig.savefig(
-                path2savefile,
-                dpi=fig_dpi,
-                format=file_format,
-                orientation=orientation,
-                bbox_inches="tight",
-            )
+            self.fig.savefig(path2savefile, dpi=fig_dpi, format=file_format,
+                             orientation=orientation, bbox_inches='tight')
             # plt.clf()
             # plt.close(self.fig)
 
-        if close_plot == "y":
+        if close_plot == 'y':
             plt.clf()
             plt.close(self.fig)
         else:
             pass
 
         self.fig_fn = save_fn
-        _logger.debug("Saved figure to: %s", self.fig_fn)
+        _logger.debug('Saved figure to: %s', self.fig_fn)
 
     def update_plot(self):
         """
@@ -1321,7 +1284,7 @@
         use this function if you updated some attributes and want to re-plot.
         """
 
-        self.fig.clf()
+        plt.close(self.fig)
         self.plot()
 
     def export_params_to_file(self, save_path=None):
@@ -1390,22 +1353,17 @@
         trazmap = np.zeros((xlist.shape[0], ylist.shape[0]))
         timap = np.zeros((xlist.shape[0], ylist.shape[0]))
         tiazmap = np.zeros((xlist.shape[0], ylist.shape[0]))
-        stationmap = np.zeros((xlist.shape[0], ylist.shape[0]), dtype="|S8")
-
-        station_location = {}  # a dict to store all mt_obj stations (lan lat)
+        stationmap = np.zeros((xlist.shape[0], ylist.shape[0]), dtype='|S8')
+
+        station_location = {}  # a dict to store all MT stations (lan lat)
 
         # put the information into the zeroed arrays
         for ii in range(nx):
             mt1 = self.mt_list[ii]
 
             # try to find the freq in the freq list of each file
-            freqfind = [
-                ff
-                for ff, f2 in enumerate(mt1.Z.freq)
-                if self.plot_freq * (1 - self.ftol)
-                < f2
-                < self.plot_freq * (1 + self.ftol)
-            ]
+            freqfind = [ff for ff, f2 in enumerate(mt1.Z.freq)
+                        if self.plot_freq * (1 - self.ftol) < f2 < self.plot_freq * (1 + self.ftol)]
             try:
                 j2 = freqfind[0]
                 # freq0 = mt1.Z.freq[j2]  # should use the closest freq from this list found within the tolerance range
@@ -1426,52 +1384,43 @@
                     timap[xyloc[ii, 0], xyloc[ii, 1]] = tp.mag_imag[self.jj]
                     tiazmap[xyloc[ii, 0], xyloc[ii, 1]] = tp.angle_imag[self.jj]
                 try:
-                    stationmap[xyloc[ii, 0], xyloc[ii, 1]] = mt1.station[
-                        self.station_id[0] : self.station_id[1]
-                    ]
+                    stationmap[xyloc[ii, 0], xyloc[ii, 1]] = \
+                        mt1.station[self.station_id[0]:self.station_id[1]]
                 except AttributeError:
                     stationmap[xyloc[ii, 0], xyloc[ii, 1]] = mt1.station
 
-                station_location[stationmap[xyloc[ii, 0], xyloc[ii, 1]]] = (
-                    mt1.longitude,
-                    mt1.latitude,
-                    mt1.freq[j2],
-                )
+                station_location[stationmap[xyloc[ii, 0], xyloc[ii, 1]]] = (mt1.lon, mt1.lat, mt1.freq[j2])
             except IndexError:
-                _logger.warn(
-                    "Did not find {0:.5g} Hz for station {1}".format(
-                        self.plot_freq, mt1.station
-                    )
-                )
+                _logger.warn('Did not find {0:.5g} Hz for station {1}'.format(self.plot_freq, mt1.station))
 
         # ----------------------write files-------------------------------------
-        svfn = "Map_{0:.6g}Hz".format(self.plot_freq)
-        ptminfid = open(os.path.join(svpath, svfn + ".phimin"), "w")
-        ptmaxfid = open(os.path.join(svpath, svfn + ".phimax"), "w")
-        ptazmfid = open(os.path.join(svpath, svfn + ".azimuth"), "w")
-        ptskwfid = open(os.path.join(svpath, svfn + ".skew"), "w")
-        ptellfid = open(os.path.join(svpath, svfn + ".ellipticity"), "w")
-        tprmgfid = open(os.path.join(svpath, svfn + ".tipper_mag_real"), "w")
-        tprazfid = open(os.path.join(svpath, svfn + ".tipper_ang_real"), "w")
-        tpimgfid = open(os.path.join(svpath, svfn + ".tipper_mag_imag"), "w")
-        tpiazfid = open(os.path.join(svpath, svfn + ".tipper_ang_imag"), "w")
-        statnfid = open(os.path.join(svpath, svfn + ".station"), "w")
-        tablefid = open(os.path.join(svpath, svfn + ".table"), "w")
+        svfn = 'Map_{0:.6g}Hz'.format(self.plot_freq)
+        ptminfid = open(os.path.join(svpath, svfn + '.phimin'), 'w')
+        ptmaxfid = open(os.path.join(svpath, svfn + '.phimax'), 'w')
+        ptazmfid = open(os.path.join(svpath, svfn + '.azimuth'), 'w')
+        ptskwfid = open(os.path.join(svpath, svfn + '.skew'), 'w')
+        ptellfid = open(os.path.join(svpath, svfn + '.ellipticity'), 'w')
+        tprmgfid = open(os.path.join(svpath, svfn + '.tipper_mag_real'), 'w')
+        tprazfid = open(os.path.join(svpath, svfn + '.tipper_ang_real'), 'w')
+        tpimgfid = open(os.path.join(svpath, svfn + '.tipper_mag_imag'), 'w')
+        tpiazfid = open(os.path.join(svpath, svfn + '.tipper_ang_imag'), 'w')
+        statnfid = open(os.path.join(svpath, svfn + '.station'), 'w')
+        tablefid = open(os.path.join(svpath, svfn + '.table'), 'w')
 
         for ly in range(ylist.shape[0]):
             for lx in range(xlist.shape[0]):
                 # if there is nothing there write some spaces
                 if phiminmap[lx, ly] == 0.0:
-                    ptminfid.write("{0:^8}".format(" "))
-                    ptmaxfid.write("{0:^8}".format(" "))
-                    ptazmfid.write("{0:^8}".format(" "))
-                    ptskwfid.write("{0:^8}".format(" "))
-                    ptellfid.write("{0:^8}".format(" "))
-                    tprmgfid.write("{0:^8}".format(" "))
-                    tprazfid.write("{0:^8}".format(" "))
-                    tpimgfid.write("{0:^8}".format(" "))
-                    tpiazfid.write("{0:^8}".format(" "))
-                    statnfid.write("{0:^8}".format(" "))
+                    ptminfid.write('{0:^8}'.format(' '))
+                    ptmaxfid.write('{0:^8}'.format(' '))
+                    ptazmfid.write('{0:^8}'.format(' '))
+                    ptskwfid.write('{0:^8}'.format(' '))
+                    ptellfid.write('{0:^8}'.format(' '))
+                    tprmgfid.write('{0:^8}'.format(' '))
+                    tprazfid.write('{0:^8}'.format(' '))
+                    tpimgfid.write('{0:^8}'.format(' '))
+                    tpiazfid.write('{0:^8}'.format(' '))
+                    statnfid.write('{0:^8}'.format(' '))
 
                 else:
                     ptminfid.write(mtpl.make_value_str(phiminmap[lx, ly]))
@@ -1483,19 +1432,19 @@
                     tprazfid.write(mtpl.make_value_str(trazmap[lx, ly]))
                     tpimgfid.write(mtpl.make_value_str(timap[lx, ly]))
                     tpiazfid.write(mtpl.make_value_str(tiazmap[lx, ly]))
-                    statnfid.write("{0:^8}".format(stationmap[lx, ly]))
+                    statnfid.write('{0:^8}'.format(stationmap[lx, ly]))
 
             # make sure there is an end of line
-            ptminfid.write("\n")
-            ptmaxfid.write("\n")
-            ptazmfid.write("\n")
-            ptskwfid.write("\n")
-            ptellfid.write("\n")
-            tprmgfid.write("\n")
-            tprazfid.write("\n")
-            tpimgfid.write("\n")
-            tpiazfid.write("\n")
-            statnfid.write("\n")
+            ptminfid.write('\n')
+            ptmaxfid.write('\n')
+            ptazmfid.write('\n')
+            ptskwfid.write('\n')
+            ptellfid.write('\n')
+            tprmgfid.write('\n')
+            tprazfid.write('\n')
+            tpimgfid.write('\n')
+            tpiazfid.write('\n')
+            statnfid.write('\n')
 
         # close the files
         ptminfid.close()
@@ -1511,23 +1460,11 @@
 
         # --> write the table file
         # write header
-        for ss in [
-            "station",
-            "lon",
-            "lat",
-            "phi_min",
-            "phi_max",
-            "skew",
-            "ellipticity",
-            "azimuth",
-            "tip_mag_re",
-            "tip_ang_re",
-            "tip_mag_im",
-            "tip_ang_im",
-            "frequency",
-        ]:
-            tablefid.write("{0:^12}".format(ss))
-        tablefid.write("\n")
+        for ss in ['station', 'lon', 'lat', 'phi_min', 'phi_max', 'skew', 'ellipticity',
+                   'azimuth', 'tip_mag_re', 'tip_ang_re', 'tip_mag_im',
+                   'tip_ang_im', 'frequency']:
+            tablefid.write('{0:^12}'.format(ss))
+        tablefid.write('\n')
 
         for ii in range(nx):
             xx, yy = xyloc[ii, 0], xyloc[ii, 1]
@@ -1535,54 +1472,45 @@
                 pass  # station not having the freq
             else:  # only those stations with the given freq
                 # Station
-                tablefid.write("{0:^12}".format(stationmap[xx, yy]))
+                tablefid.write('{0:^12}'.format(stationmap[xx, yy]))
                 # lon
-                tablefid.write(
-                    mtpl.make_value_str(
-                        station_location[stationmap[xx, yy]][0], spacing="{0:^12}"
-                    )
-                )
+                tablefid.write(mtpl.make_value_str(station_location[stationmap[xx, yy]][0], spacing='{0:^12}'))
                 # lat
-                tablefid.write(
-                    mtpl.make_value_str(
-                        station_location[stationmap[xx, yy]][1], spacing="{0:^12}"
-                    )
-                )
+                tablefid.write(mtpl.make_value_str(station_location[stationmap[xx, yy]][1], spacing='{0:^12}'))
                 # phi_min
-                tablefid.write(
-                    mtpl.make_value_str(phiminmap[xx, yy], spacing="{0:^12}")
-                )
+                tablefid.write(mtpl.make_value_str(phiminmap[xx, yy],
+                                                   spacing='{0:^12}'))
                 # phi_max
-                tablefid.write(
-                    mtpl.make_value_str(phimaxmap[xx, yy], spacing="{0:^12}")
-                )
+                tablefid.write(mtpl.make_value_str(phimaxmap[xx, yy],
+                                                   spacing='{0:^12}'))
                 # beta_skew
-                tablefid.write(mtpl.make_value_str(betamap[xx, yy], spacing="{0:^12}"))
+                tablefid.write(mtpl.make_value_str(betamap[xx, yy],
+                                                   spacing='{0:^12}'))
                 # ellip
-                tablefid.write(mtpl.make_value_str(ellipmap[xx, yy], spacing="{0:^12}"))
+                tablefid.write(mtpl.make_value_str(ellipmap[xx, yy],
+                                                   spacing='{0:^12}'))
                 # azimuth
-                tablefid.write(
-                    mtpl.make_value_str(azimuthmap[xx, yy], spacing="{0:^12}")
-                )
+                tablefid.write(mtpl.make_value_str(azimuthmap[xx, yy],
+                                                   spacing='{0:^12}'))
                 # tiprmag
-                tablefid.write(mtpl.make_value_str(trmap[xx, yy], spacing="{0:^12}"))
+                tablefid.write(mtpl.make_value_str(trmap[xx, yy],
+                                                   spacing='{0:^12}'))
                 # tiprang
-                tablefid.write(mtpl.make_value_str(trazmap[xx, yy], spacing="{0:^12}"))
+                tablefid.write(mtpl.make_value_str(trazmap[xx, yy],
+                                                   spacing='{0:^12}'))
                 # tipimag
-                tablefid.write(mtpl.make_value_str(timap[xx, yy], spacing="{0:^12}"))
+                tablefid.write(mtpl.make_value_str(timap[xx, yy],
+                                                   spacing='{0:^12}'))
                 # tipiang
-                tablefid.write(mtpl.make_value_str(tiazmap[xx, yy], spacing="{0:^12}"))
+                tablefid.write(mtpl.make_value_str(tiazmap[xx, yy],
+                                                   spacing='{0:^12}'))
                 # frequency
-                tablefid.write(
-                    mtpl.make_value_str(
-                        station_location[stationmap[xx, yy]][2], spacing="{0:^12}"
-                    )
-                )
-                tablefid.write("\n")
-
-        tablefid.write("\n")
-
-        _logger.info("Wrote files to {}".format(svpath))
+                tablefid.write(mtpl.make_value_str(station_location[stationmap[xx, yy]][2], spacing='{0:^12}'))
+                tablefid.write('\n')
+
+        tablefid.write('\n')
+
+        _logger.info('Wrote files to {}'.format(svpath))
 
         return svpath
 
@@ -1603,52 +1531,43 @@
     imaging = os.path.dirname(__file__)
     mtpy = os.path.dirname(imaging)
     base = os.path.dirname(mtpy)
-    examples = os.path.join(base, "examples")
-    data = os.path.join(examples, "data")
-    edidir = os.path.join(data, "edi_files_2")
-
-    edi_file_list = glob.glob(edidir + "/*.edi")
-    savedir = "/tmp"
+    examples = os.path.join(base, 'examples')
+    data = os.path.join(examples, 'data')
+    edidir = os.path.join(data, 'edi_files_2')
+
+    edi_file_list = glob.glob(edidir + '/*.edi')
+    savedir = '/tmp'
 
     plot_freq = 1e-2
-    ptm_obj = PlotPhaseTensorMaps(
-        fn_list=edi_file_list,
-        plot_freq=plot_freq,
-        ftol=0.2,
-        interpolate=True,
-        xpad=0.02,
-        plot_tipper="yr",
-        edgecolor="k",
-        lw=0.1,
-        alpha=1,
-        minorticks_on=False,
-        ellipse_size=0.2,
-        ellipse_range=[-10, 10, 2],
-        ellipse_colorby="skew",
-        arrow_size=0.5,
-        ellipse_cmap="mt_seg_bl2wh2rd",
-        plot_yn="n",
-    )
+    ptm_obj = PlotPhaseTensorMaps(fn_list=edi_file_list,
+                                  plot_freq=plot_freq,
+                                  ftol=.2,
+                                  interpolate=True,
+                                  xpad=0.02,
+                                  plot_tipper='yr',
+                                  edgecolor='k',
+                                  lw=0.1,
+                                  alpha=1,
+                                  minorticks_on=False,
+                                  ellipse_size=.2,
+                                  ellipse_range=[-10, 10, 2],
+                                  ellipse_colorby='skew',
+                                  arrow_size=0.5,
+                                  ellipse_cmap='mt_seg_bl2wh2rd',
+                                  plot_yn='n')
 
     # generate raster data
     lons, lats = np.meshgrid(np.linspace(136, 140, 50), np.linspace(-19, -22, 50))
-    vals = np.exp(
-        -np.sin(np.radians(lons) * 50) ** 2 - np.cos(np.radians(lats) * 70) ** 3
-    )
+    vals = np.exp(-np.sin(np.radians(lons) * 50)**2 - np.cos(np.radians(lats) * 70)**3)
 
     # plot with raster data
     f = plt.figure(figsize=(8, 6))
-    ptm_obj.plot(
-        fig=f,
-        show=True,
-        raster_dict={
-            "lons": lons.flatten(),
-            "lats": lats.flatten(),
-            "vals": vals.flatten(),
-            "levels": 50,
-            "cmap": "rainbow",
-            "cbar_title": "Arbitrary Units",
-        },
-    )
+    ptm_obj.plot(fig=f, show=True,
+                 raster_dict={'lons': lons.flatten(),
+                              'lats': lats.flatten(),
+                              'vals': vals.flatten(),
+                              'levels': 50,
+                              'cmap': 'rainbow',
+                              'cbar_title': 'Arbitrary Units'})
 
     ptm_obj.export_params_to_file(save_path=savedir)