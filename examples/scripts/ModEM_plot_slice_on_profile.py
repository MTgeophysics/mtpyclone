--- conflicted
+++ resolved
@@ -33,7 +33,6 @@
 ax.invert_yaxis()
 ax.set_aspect(1)
 ax.set_ylim(10)
-<<<<<<< HEAD
 plt.setp(ax.get_xticklabels(), fontsize=fs)
 plt.setp(ax.get_yticklabels(), fontsize=fs)
 plt.xlabel("Distance, km", fontsize=fs)
@@ -42,12 +41,3 @@
 plt.savefig(
     op.join(savepath, "DepthSlice.png"), dpi=400
 )  # change to your desired figure resolution
-=======
-plt.setp(ax.get_xticklabels(),fontsize=fs)
-plt.setp(ax.get_yticklabels(),fontsize=fs)
-plt.xlabel('Distance, km',fontsize=fs)
-plt.ylabel('Depth, km',fontsize=fs)
-
-# plt.savefig(op.join(savepath,'DepthSlice.png'),
-#             dpi=400) # change to your desired figure resolution
->>>>>>> fcc250f1
